openapi: 3.0.3
info:
  title: PolarRoute-Server
  version: 0.2.1
  description: Backend server for serving PolarRoute and MeshiPhi assets
paths:
  /api/evaluate_route:
    post:
      operationId: api_route_evaluation
      description: POST Endpoint to evaluate traveltime and fuel usage on a given
        route.
      tags:
      - evaluate_route
      requestBody:
        content:
          application/json:
            schema:
              $ref: '#/components/schemas/RouteEvaluationRequest'
          application/x-www-form-urlencoded:
            schema:
              $ref: '#/components/schemas/RouteEvaluationRequest'
          multipart/form-data:
            schema:
              $ref: '#/components/schemas/RouteEvaluationRequest'
        required: true
      security:
      - {}
      responses:
        '200':
          content:
            application/json:
              schema:
                $ref: '#/components/schemas/RouteEvaluationResponse'
          description: Route evaluated successfully.
        '404':
          content:
            application/json:
              schema:
                $ref: '#/components/schemas/NotFoundResponse'
          description: Requested resource not found.
  /api/job/{id}:
    get:
      operationId: api_job_retrieve_status
      description: Return status of job and route URL if complete.
      parameters:
      - in: path
        name: id
        schema:
          type: string
          format: uuid
        required: true
      tags:
      - job
      security:
      - {}
      responses:
        '200':
          content:
            application/json:
              schema:
                $ref: '#/components/schemas/JobStatusResponse'
          description: Job status retrieved successfully.
        '404':
          content:
            application/json:
              schema:
                $ref: '#/components/schemas/NotFoundResponse'
          description: Requested resource not found.
    delete:
      operationId: api_job_cancel
      description: Cancel job
      parameters:
      - in: path
        name: id
        schema:
          type: string
          format: uuid
        required: true
      tags:
      - job
      security:
      - {}
      responses:
        '202':
          content:
            application/json:
              schema:
                $ref: '#/components/schemas/AcceptedResponse'
          description: Request accepted for processing.
        '404':
          content:
            application/json:
              schema:
                $ref: '#/components/schemas/NotFoundResponse'
          description: Requested resource not found.
  /api/locations/:
    get:
      operationId: locations_list
      description: List all available locations
      tags:
      - locations
      security:
      - {}
      responses:
        '200':
          content:
            application/json:
              schema:
                type: array
                items:
                  $ref: '#/components/schemas/Location'
          description: ''
  /api/locations/{id}/:
    get:
      operationId: locations_retrieve
      description: Retrieve a specific location by ID
      parameters:
      - in: path
        name: id
        schema:
          type: integer
        description: A unique integer value identifying this location.
        required: true
      tags:
      - locations
      security:
      - {}
      responses:
        '200':
          content:
            application/json:
              schema:
                $ref: '#/components/schemas/Location'
          description: ''
        '404':
          content:
            application/json:
              schema:
                $ref: '#/components/schemas/NotFoundResponse'
          description: Requested resource not found.
  /api/mesh/{id}:
    get:
      operationId: api_mesh_get
      description: GET Meshes by id
      parameters:
      - in: path
        name: id
        schema:
          type: integer
        required: true
      tags:
      - mesh
      security:
      - {}
      responses:
        '200':
          content:
            application/json:
              schema:
                $ref: '#/components/schemas/MeshDetailResponse'
          description: Mesh details retrieved successfully.
        '404':
          content:
            application/json:
              schema:
                $ref: '#/components/schemas/NotFoundResponse'
          description: Requested resource not found.
  /api/recent_routes:
    get:
      operationId: api_recent_routes_list
      description: Get recent routes
      tags:
      - recent_routes
      security:
      - {}
      responses:
        '200':
          content:
            application/json:
              schema:
                $ref: '#/components/schemas/RecentRoutesResponse'
          description: List of recent routes retrieved successfully.
        '204':
          content:
            application/json:
              schema:
                $ref: '#/components/schemas/NoContentResponse'
          description: No content available.
  /api/route:
    post:
      operationId: api_route_create_request
      description: Entry point for route requests
      tags:
      - route
      requestBody:
        content:
          application/json:
            schema:
              $ref: '#/components/schemas/RouteCreationRequest'
          application/x-www-form-urlencoded:
            schema:
              $ref: '#/components/schemas/RouteCreationRequest'
          multipart/form-data:
            schema:
              $ref: '#/components/schemas/RouteCreationRequest'
        required: true
      security:
      - {}
      responses:
        '202':
          content:
            application/json:
              schema:
                $ref: '#/components/schemas/RouteAcceptedResponse'
          description: Route calculation job accepted.
        '400':
          content:
            application/json:
              schema:
                $ref: '#/components/schemas/BadRequestResponse'
          description: Bad request - invalid input data or malformed request.
        '404':
          content:
            application/json:
              schema:
                $ref: '#/components/schemas/NotFoundResponse'
          description: Requested resource not found.
  /api/route/{id}:
    get:
      operationId: api_route_retrieve_by_id
      description: Retrieve route details by ID. Returns the route data.
      parameters:
      - in: path
        name: id
        schema:
          type: integer
        required: true
      tags:
      - route
      security:
      - {}
      responses:
        '200':
          content:
            application/json:
              schema:
                $ref: '#/components/schemas/Route'
          description: Route details retrieved successfully.
        '404':
          content:
            application/json:
              schema:
                $ref: '#/components/schemas/NotFoundResponse'
          description: Requested resource not found.
  /api/schema/:
    get:
      operationId: schema_retrieve
      description: |-
        OpenApi3 schema for this API. Format can be selected via content negotiation.

        - YAML: application/vnd.oai.openapi
        - JSON: application/vnd.oai.openapi+json
      parameters:
      - in: query
        name: format
        schema:
          type: string
          enum:
          - json
          - yaml
      - in: query
        name: lang
        schema:
          type: string
          enum:
          - af
          - ar
          - ar-dz
          - ast
          - az
          - be
          - bg
          - bn
          - br
          - bs
          - ca
          - ckb
          - cs
          - cy
          - da
          - de
          - dsb
          - el
          - en
          - en-au
          - en-gb
          - eo
          - es
          - es-ar
          - es-co
          - es-mx
          - es-ni
          - es-ve
          - et
          - eu
          - fa
          - fi
          - fr
          - fy
          - ga
          - gd
          - gl
          - he
          - hi
          - hr
          - hsb
          - hu
          - hy
          - ia
          - id
          - ig
          - io
          - is
          - it
          - ja
          - ka
          - kab
          - kk
          - km
          - kn
          - ko
          - ky
          - lb
          - lt
          - lv
          - mk
          - ml
          - mn
          - mr
          - ms
          - my
          - nb
          - ne
          - nl
          - nn
          - os
          - pa
          - pl
          - pt
          - pt-br
          - ro
          - ru
          - sk
          - sl
          - sq
          - sr
          - sr-latn
          - sv
          - sw
          - ta
          - te
          - tg
          - th
          - tk
          - tr
          - tt
          - udm
          - ug
          - uk
          - ur
          - uz
          - vi
          - zh-hans
          - zh-hant
      tags:
      - schema
      security:
      - {}
      responses:
        '200':
          content:
            application/vnd.oai.openapi:
              schema:
                type: object
                additionalProperties: {}
            application/yaml:
              schema:
                type: object
                additionalProperties: {}
            application/vnd.oai.openapi+json:
              schema:
                type: object
                additionalProperties: {}
            application/json:
              schema:
                type: object
                additionalProperties: {}
          description: ''
  /api/vehicle:
    get:
      operationId: api_vehicle_list_retrieve
      description: Retrieve all vehicles
      tags:
      - vehicle
      security:
      - {}
      responses:
        '200':
          content:
            application/json:
              schema:
                $ref: '#/components/schemas/SuccessResponse'
          description: Operation completed successfully.
        '204':
          content:
            application/json:
              schema:
                $ref: '#/components/schemas/NoContentResponse'
          description: No content available.
    post:
      operationId: api_vehicle_create_request
      description: Entry point to create vehicles
      tags:
      - vehicle
      requestBody:
        content:
          application/json:
            schema:
              $ref: '#/components/schemas/Vehicle'
          application/x-www-form-urlencoded:
            schema:
              $ref: '#/components/schemas/Vehicle'
          multipart/form-data:
            schema:
              $ref: '#/components/schemas/Vehicle'
        required: true
      security:
      - {}
      responses:
        '200':
          content:
            application/json:
              schema:
                $ref: '#/components/schemas/SuccessResponse'
          description: Operation completed successfully.
        '400':
          content:
            application/json:
              schema:
                $ref: '#/components/schemas/BadRequestResponse'
          description: Bad request - invalid input data or malformed request.
        '406':
          content:
            application/json:
              schema:
                $ref: '#/components/schemas/NotAcceptableResponse'
          description: Not acceptable - request conflicts with current resource state.
  /api/vehicle/{vessel_type}/:
    get:
      operationId: api_vehicle_retrieve_by_type
      description: Retrieve vehicle by vessel_type
      parameters:
      - in: path
        name: vessel_type
        schema:
          type: string
        required: true
      tags:
      - vehicle
      security:
      - {}
      responses:
        '200':
          content:
            application/json:
              schema:
                $ref: '#/components/schemas/SuccessResponse'
          description: Operation completed successfully.
        '404':
          content:
            application/json:
              schema:
                $ref: '#/components/schemas/NotFoundResponse'
          description: Requested resource not found.
    delete:
      operationId: api_vehicle_delete_by_type
      description: Delete vehicle by vessel_type
      parameters:
      - in: path
        name: vessel_type
        schema:
          type: string
        required: true
      tags:
      - vehicle
      security:
      - {}
      responses:
        '204':
          content:
            application/json:
              schema:
                $ref: '#/components/schemas/NoContentResponse'
          description: No content available.
        '404':
          content:
            application/json:
              schema:
                $ref: '#/components/schemas/NotFoundResponse'
          description: Requested resource not found.
  /api/vehicle/available:
    get:
      operationId: api_vehicle_available_list
      description: Endpoint to list all distinct vessel_types available.
      tags:
      - vehicle
      security:
      - {}
      responses:
        '200':
          content:
            application/json:
              schema:
                $ref: '#/components/schemas/VehicleTypeListResponse'
          description: List of available vessel types retrieved successfully.
        '204':
          content:
            application/json:
              schema:
                $ref: '#/components/schemas/NoContentResponse'
          description: No content available.
components:
  schemas:
    AcceptedResponse:
      type: object
      properties:
        data:
          description: Response data for accepted request
      required:
      - data
    BadRequestResponse:
      type: object
      properties:
        error:
          type: string
          description: Error message describing what went wrong.
      required:
      - error
    JobStatusResponse:
      type: object
      properties:
        id:
          type: string
          format: uuid
          description: ID of the job.
        status:
          allOf:
          - $ref: '#/components/schemas/StatusEnum'
          description: |-
            Current status of the job. These are standard Celery task states.

            * `PENDING` - Task is waiting for execution or unknown task id
            * `STARTED` - Task has been started
            * `SUCCESS` - Task executed successfully
            * `FAILURE` - Task failed with an exception
            * `RETRY` - Task is being retried after failure
            * `REVOKED` - Task was revoked/cancelled
        polarrouteserver-version:
          type: string
          description: Version of PolarRoute-server.
        route_id:
          type: string
          format: uuid
          description: ID of the associated route.
        created:
          type: string
          format: date-time
          description: When the job was created.
        info:
          type: object
          additionalProperties: {}
          description: Additional information or error details if status is FAILURE.
        route_url:
          type: string
          format: uri
          description: URL to retrieve the route data when status is SUCCESS.
      required:
      - created
      - id
      - polarrouteserver-version
      - route_id
      - status
    Location:
      type: object
      properties:
        id:
          type: integer
          readOnly: true
        lat:
          type: number
          format: double
        lon:
          type: number
          format: double
        name:
          type: string
          maxLength: 100
      required:
      - id
      - lat
      - lon
      - name
    MeshDetailResponse:
      type: object
      properties:
        polarrouteserver-version:
          type: string
          description: Server version
        id:
          type: string
          format: uuid
          description: Mesh ID
        json:
          description: Mesh JSON data
        geojson:
          description: Mesh GeoJSON data
      required:
      - geojson
      - id
      - json
      - polarrouteserver-version
    NoContentResponse:
      type: object
      properties:
        message:
          type: string
          description: Optional message describing the empty result.
    NotAcceptableResponse:
      type: object
      properties:
        error:
          type: string
          description: Error message describing the conflict or why the request is
            not acceptable.
      required:
      - error
    NotFoundResponse:
      type: object
      properties:
        error:
          type: string
          description: Error message indicating resource not found.
      required:
      - error
    RecentRoutesResponse:
      type: object
      properties:
        routes:
          type: array
          items:
            type: object
            additionalProperties: {}
          description: List of recent routes with status information
      required:
      - routes
    Route:
      type: object
      properties:
        type:
          type: string
          description: Route optimization type (traveltime/fuel)
        id:
          type: string
          description: Route ID
        name:
          type: string
          description: Descriptive route name
        job:
          type: object
          additionalProperties: {}
          description: Job information with requested/calculated timestamps
        waypoints:
          type: object
          additionalProperties: {}
          description: Start and end waypoint information
        path:
          description: GeoJSON route data
        unsmoothedPath:
          nullable: true
          description: Unsmoothed GeoJSON route data
        optimisation:
          type: object
          additionalProperties: {}
          description: Optimization metrics
        mesh:
          type: object
          additionalProperties: {}
          nullable: true
          description: Mesh information
        info:
          type: object
          additionalProperties: {}
          nullable: true
          description: Additional route information or warnings
        polarrouteserver-version:
          type: string
          description: Server version
      required:
      - id
      - info
      - job
      - mesh
      - name
      - optimisation
      - path
      - polarrouteserver-version
      - type
      - unsmoothedPath
      - waypoints
    RouteAcceptedResponse:
      type: object
      properties:
        id:
          type: string
          format: uuid
          description: Job ID for route calculation
        status-url:
          type: string
          format: uri
          description: URL to check job status
        polarrouteserver-version:
          type: string
          description: Server version
        info:
          type: object
          additionalProperties: {}
          description: Additional information
      required:
      - id
      - polarrouteserver-version
      - status-url
    RouteCreationRequest:
      type: object
      properties:
        start_lat:
          type: number
          format: double
          description: Starting latitude of the route.
        start_lon:
          type: number
          format: double
          description: Starting longitude of the route.
        end_lat:
          type: number
          format: double
          description: Ending latitude of the route.
        end_lon:
          type: number
          format: double
          description: Ending longitude of the route.
        start_name:
          type: string
          nullable: true
          description: Name of the start point.
        end_name:
          type: string
          nullable: true
          description: Name of the end point.
        mesh_id:
          type: string
          format: uuid
          nullable: true
          description: 'Optional: Custom mesh ID to use for route calculation.'
        force_new_route:
          type: boolean
          default: false
          description: If true, forces recalculation even if an existing route is
            found.
      required:
      - end_lat
      - end_lon
      - start_lat
      - start_lon
    RouteEvaluationRequest:
      type: object
      properties:
        route:
          description: The route JSON to evaluate.
        vehicle_type:
          type: string
          description: Vehicle type for route evaluation (required).
        custom_mesh_id:
          type: string
          format: uuid
          nullable: true
          description: 'Optional: Custom mesh ID to use for evaluation.'
      required:
      - route
<<<<<<< HEAD
      - vehicle_type
    RouteEvaluationSuccess:
=======
    RouteEvaluationResponse:
>>>>>>> 0a8098a0
      type: object
      properties:
        polarrouteserver-version:
          type: string
          description: Server version
        evaluation_results:
          type: object
          additionalProperties: {}
          description: Route evaluation results
      required:
      - evaluation_results
      - polarrouteserver-version
    StatusEnum:
      enum:
      - PENDING
      - STARTED
      - SUCCESS
      - FAILURE
      - RETRY
      - REVOKED
      type: string
      description: |-
        * `PENDING` - Task is waiting for execution or unknown task id
        * `STARTED` - Task has been started
        * `SUCCESS` - Task executed successfully
        * `FAILURE` - Task failed with an exception
        * `RETRY` - Task is being retried after failure
        * `REVOKED` - Task was revoked/cancelled
    SuccessResponse:
      type: object
      properties:
        data:
          description: Response data
      required:
      - data
    Vehicle:
      type: object
      properties:
        vessel_type:
          type: string
          maxLength: 150
        max_speed:
          type: number
          format: double
        unit:
          type: string
          maxLength: 150
        max_ice_conc:
          type: number
          format: double
          nullable: true
        min_depth:
          type: number
          format: double
          nullable: true
        max_wave:
          type: number
          format: double
          nullable: true
        excluded_zones:
          nullable: true
        neighbour_splitting:
          type: boolean
          nullable: true
        beam:
          type: number
          format: double
          nullable: true
        hull_type:
          type: string
          nullable: true
          maxLength: 150
        force_limit:
          type: number
          format: double
          nullable: true
      required:
      - max_speed
      - unit
    VehicleTypeListResponse:
      type: object
      properties:
        vessel_types:
          type: array
          items:
            type: string
          description: List of available vessel types.
      required:
      - vessel_types<|MERGE_RESOLUTION|>--- conflicted
+++ resolved
@@ -796,12 +796,8 @@
           description: 'Optional: Custom mesh ID to use for evaluation.'
       required:
       - route
-<<<<<<< HEAD
       - vehicle_type
-    RouteEvaluationSuccess:
-=======
     RouteEvaluationResponse:
->>>>>>> 0a8098a0
       type: object
       properties:
         polarrouteserver-version:
