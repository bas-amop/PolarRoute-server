--- conflicted
+++ resolved
@@ -35,12 +35,8 @@
           content:
             application/json:
               schema:
-<<<<<<< HEAD
                 $ref: '#/components/schemas/NoMesh'
           description: No matching mesh found.
-=======
-                $ref: '#/components/schemas/RouteEvaluationBadRequest'
-          description: Invalid route data provided for evaluation.
   /api/job/{id}:
     get:
       operationId: api_job_retrieve_status
@@ -96,7 +92,6 @@
               schema:
                 $ref: '#/components/schemas/JobCancelNotFound'
           description: Job with the specified ID not found.
->>>>>>> 47b06020
   /api/mesh/{id}:
     get:
       operationId: api_mesh_get
@@ -211,6 +206,150 @@
               schema:
                 $ref: '#/components/schemas/RouteNotFound'
           description: Route with the specified ID not found.
+  /api/schema/:
+    get:
+      operationId: schema_retrieve
+      description: |-
+        OpenApi3 schema for this API. Format can be selected via content negotiation.
+
+        - YAML: application/vnd.oai.openapi
+        - JSON: application/vnd.oai.openapi+json
+      parameters:
+      - in: query
+        name: format
+        schema:
+          type: string
+          enum:
+          - json
+          - yaml
+      - in: query
+        name: lang
+        schema:
+          type: string
+          enum:
+          - af
+          - ar
+          - ar-dz
+          - ast
+          - az
+          - be
+          - bg
+          - bn
+          - br
+          - bs
+          - ca
+          - ckb
+          - cs
+          - cy
+          - da
+          - de
+          - dsb
+          - el
+          - en
+          - en-au
+          - en-gb
+          - eo
+          - es
+          - es-ar
+          - es-co
+          - es-mx
+          - es-ni
+          - es-ve
+          - et
+          - eu
+          - fa
+          - fi
+          - fr
+          - fy
+          - ga
+          - gd
+          - gl
+          - he
+          - hi
+          - hr
+          - hsb
+          - hu
+          - hy
+          - ia
+          - id
+          - ig
+          - io
+          - is
+          - it
+          - ja
+          - ka
+          - kab
+          - kk
+          - km
+          - kn
+          - ko
+          - ky
+          - lb
+          - lt
+          - lv
+          - mk
+          - ml
+          - mn
+          - mr
+          - ms
+          - my
+          - nb
+          - ne
+          - nl
+          - nn
+          - os
+          - pa
+          - pl
+          - pt
+          - pt-br
+          - ro
+          - ru
+          - sk
+          - sl
+          - sq
+          - sr
+          - sr-latn
+          - sv
+          - sw
+          - ta
+          - te
+          - tg
+          - th
+          - tk
+          - tr
+          - tt
+          - udm
+          - ug
+          - uk
+          - ur
+          - uz
+          - vi
+          - zh-hans
+          - zh-hant
+      tags:
+      - schema
+      security:
+      - {}
+      responses:
+        '200':
+          content:
+            application/vnd.oai.openapi:
+              schema:
+                type: object
+                additionalProperties: {}
+            application/yaml:
+              schema:
+                type: object
+                additionalProperties: {}
+            application/vnd.oai.openapi+json:
+              schema:
+                type: object
+                additionalProperties: {}
+            application/json:
+              schema:
+                type: object
+                additionalProperties: {}
+          description: ''
   /api/vehicle:
     get:
       operationId: api_vehicle_list_retrieve
