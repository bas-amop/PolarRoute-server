--- conflicted
+++ resolved
@@ -1,11 +1,8 @@
 import datetime
 import hashlib
-<<<<<<< HEAD
 import json
-=======
 from unittest.mock import patch, PropertyMock
 import uuid
->>>>>>> 881b9c29
 
 import celery
 from django.conf import settings
@@ -14,13 +11,9 @@
 from haversine import inverse_haversine, Unit, Direction
 import pytest
 
-<<<<<<< HEAD
-from polarrouteserver.route_api.models import Mesh, Route
+from polarrouteserver.route_api.models import Mesh, Job, Route
 from polarrouteserver.route_api.utils import evaluate_route, route_exists, select_mesh, select_mesh_for_route_evaluation
-=======
-from polarrouteserver.route_api.models import Mesh, Job, Route
-from polarrouteserver.route_api.utils import route_exists, select_mesh
->>>>>>> 881b9c29
+
 from .utils import add_test_mesh_to_db
 
 class TestRouteExists(TestCase):
