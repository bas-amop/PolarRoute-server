--- conflicted
+++ resolved
@@ -301,11 +301,7 @@
 
         response = RouteRequestView.as_view()(request)
 
-<<<<<<< HEAD
-        self.assertEqual(response.status_code, 400)
-=======
         self.assertEqual(response.status_code, 404)
->>>>>>> 0a8098a0
         self.assertIn("Does not exist.", response.data["error"])
 
     def test_request_route(self):
@@ -355,32 +351,22 @@
         response = EvaluateRouteView.as_view()(request)
         self.assertEqual(response.status_code, 200)
 
-<<<<<<< HEAD
     def test_evaluate_route_missing_vehicle_type(self):
         """Test that evaluate route fails when vehicle_type is not provided."""
         with open(settings.TEST_ROUTE_PATH) as fp:
             route_json = json.load(fp)
 
         data = dict(route=route_json)  # Missing vehicle_type
-=======
-    def test_evaluate_out_of_mesh_waypoints(self):
-        with open(settings.TEST_ROUTE_OOM_PATH) as fp:
-            route_json = json.load(fp)
-
-        data = dict(route=route_json)
->>>>>>> 0a8098a0
+
 
         request = self.factory.post(
             "/api/evaluate_route", data=data, format="json"
         )
 
         response = EvaluateRouteView.as_view()(request)
-<<<<<<< HEAD
         self.assertEqual(response.status_code, 400)
         self.assertIn("Missing required field: vehicle_type", response.data["error"])
-=======
-        self.assertEqual(response.status_code, 404)
->>>>>>> 0a8098a0
+
 
 
 pytestmark = pytest.mark.django_db
@@ -479,10 +465,6 @@
         except AssertionError:
             pass
 
-<<<<<<< HEAD
-        assert post_response.status_code == 400
-        assert post_response.data["error"] == "No suitable mesh available."
-=======
         assert post_response.status_code == 404
         assert post_response.data["error"] == "No mesh available."
 
@@ -499,7 +481,6 @@
         self.route = Route.objects.create(
             start_lat=1.1, start_lon=1.1, end_lat=2.0, end_lon=2.0, mesh=mesh
         )
->>>>>>> 0a8098a0
 
     def test_cancel_route(self):
 
