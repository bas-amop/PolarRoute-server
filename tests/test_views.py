--- conflicted
+++ resolved
@@ -477,16 +477,11 @@
             id=uuid.uuid1(),
             route=self.route,
         )
-<<<<<<< HEAD
-        request = self.factory.delete(f"/api/route/{self.job.id}")
-        response = RouteDetailView.as_view()(request, self.job.id)
-=======
 
         request = self.factory.delete(f"/api/job/{self.job.id}")
 
         response = JobView.as_view()(request, id=self.job.id)
 
->>>>>>> c812bae8
         assert response.status_code == 202
         
         # Test the response includes job and route info
