--- conflicted
+++ resolved
@@ -7,13 +7,10 @@
 
 ## [Unreleased]
 
-<<<<<<< HEAD
 ### Added
 - Added all ports on localhost, 127.0.0.1 and 0.0.0.0 to CORS allowed origins.
-=======
 ### Changed
 - Altered the `/api/recent_routes` endpoint to return routes from the last 24 hours. Previously it returned routes from the current calendar day.
->>>>>>> 0c896c17
 
 ## 0.2.6 - 2025-12-17
 
