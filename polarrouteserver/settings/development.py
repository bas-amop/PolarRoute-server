--- conflicted
+++ resolved
@@ -8,13 +8,13 @@
 
 DEBUG = True
 
-<<<<<<< HEAD
+
 STATIC_URL = "/static/"
 
 STATICFILES_DIRS = [
     os.path.join(BASE_DIR, "assets/"),
 ]
-=======
+
 INTERNAL_IPS = [
     "localhost",
     "0.0.0.0",
@@ -29,5 +29,4 @@
 
 MIDDLEWARE.insert(0, "debug_toolbar.middleware.DebugToolbarMiddleware")
 
-INSTALLED_APPS.append("debug_toolbar")
->>>>>>> 8aa395dd
+INSTALLED_APPS.append("debug_toolbar")