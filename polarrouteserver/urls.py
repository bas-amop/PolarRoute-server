"""
URL configuration for polarrouteserver project.

The `urlpatterns` list routes URLs to views. For more information please see:
    https://docs.djangoproject.com/en/5.0/topics/http/urls/
Examples:
Function views
    1. Add an import:  from my_app import views
    2. Add a URL to urlpatterns:  path('', views.home, name='home')
Class-based views
    1. Add an import:  from other_app.views import Home
    2. Add a URL to urlpatterns:  path('', Home.as_view(), name='home')
Including another URLconf
    1. Import the include() function: from django.urls import include, path
    2. Add a URL to urlpatterns:  path('blog/', include('blog.urls'))
"""

import os

from django.conf import settings
from django.conf.urls.static import static
from django.contrib import admin
from django.urls import include, path
from django.views.generic import TemplateView

from polarrouteserver.route_api import views

urlpatterns = [
    path("admin/", admin.site.urls),
    path(
        "api/route", views.RouteView.as_view(), name="route"
    ),  # url for requesting(post)/deleting routes
    path(
        "api/route/<uuid:id>", views.RouteView.as_view(), name="route"
    ),  # url for retrieving routes (get)
    path("api/recent_routes", views.RecentRoutesView.as_view(), name="recent_routes"),
    path("api/mesh/<int:id>", views.MeshView.as_view(), name="mesh"),
    path(
        "api/evaluate_route", views.EvaluateRouteView.as_view(), name="evaluate_route"
    ),
]

<<<<<<< HEAD
if os.getenv("POLARROUTE_FRONTEND", True):
    import polarrouteserver.frontend  # noqa: F401

    urlpatterns.extend(
        [
            path("django_plotly_dash/", include("django_plotly_dash.urls")),
            path("", TemplateView.as_view(template_name="index.html"), name="frontend"),
        ]
    )

    # for serving static files in development
    if settings.DEBUG:
        urlpatterns += static(settings.STATIC_URL, document_root=settings.STATIC_ROOT)
=======
# noqa
try:
    from debug_toolbar.toolbar import debug_toolbar_urls
    urlpatterns += debug_toolbar_urls()
except:#noqa
    pass
>>>>>>> 8aa395dd
<|MERGE_RESOLUTION|>--- conflicted
+++ resolved
@@ -40,7 +40,6 @@
     ),
 ]
 
-<<<<<<< HEAD
 if os.getenv("POLARROUTE_FRONTEND", True):
     import polarrouteserver.frontend  # noqa: F401
 
@@ -54,11 +53,10 @@
     # for serving static files in development
     if settings.DEBUG:
         urlpatterns += static(settings.STATIC_URL, document_root=settings.STATIC_ROOT)
-=======
+
 # noqa
 try:
     from debug_toolbar.toolbar import debug_toolbar_urls
     urlpatterns += debug_toolbar_urls()
 except:#noqa
-    pass
->>>>>>> 8aa395dd
+    pass