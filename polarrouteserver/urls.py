--- conflicted
+++ resolved
@@ -1,11 +1,7 @@
 from django.contrib import admin
-<<<<<<< HEAD
 from django.urls import include, path
 from rest_framework.routers import DefaultRouter
-=======
-from django.urls import path
 from drf_spectacular.views import SpectacularAPIView, SpectacularSwaggerView
->>>>>>> 87d45cd2
 
 from polarrouteserver.route_api import views
 
@@ -15,16 +11,13 @@
 
 urlpatterns = [
     path("admin/", admin.site.urls),
-<<<<<<< HEAD
     path("api/", include(router.urls)),
-=======
     path("api/schema/", SpectacularAPIView.as_view(), name="schema"),
     path(
         "api/schema/swagger-ui/",
         SpectacularSwaggerView.as_view(url_name="schema"),
         name="swagger-ui",
     ),
->>>>>>> 87d45cd2
     path(
         "api/route",
         views.RouteRequestView.as_view(),
