from django.contrib import admin
from celery.result import AsyncResult

<<<<<<< HEAD
from .models import Vehicle, Route, Mesh, Job
from polarrouteserver.celery import app
=======
from .models import Vehicle, Route, Mesh, Job, Location
>>>>>>> 6e9f84af

LIST_PER_PAGE = 20


class VehicleAdmin(admin.ModelAdmin):
    list_display = ["vessel_type"]


class RouteAdmin(admin.ModelAdmin):
    list_display = [
        "id",
        "display_start",
        "display_end",
        "requested",
        "calculated",
        "job_id",
        "mesh_id",
        "info",
        "polar_route_version",
    ]
    ordering = ("-requested",)

    def get_queryset(self, request):
        # Load only the fields necessary for the changelist view
        queryset = super().get_queryset(request)
        return queryset.only(
            "id",
            "start_lat",
            "start_lon",
            "end_lat",
            "end_lon",
            "start_name",
            "end_name",
            "requested",
            "calculated",
            "job",
            "mesh_id",
            "info",
            "polar_route_version",
        )

    list_select_related = ("mesh",)

    def display_start(self, obj):
        if obj.start_name:
            return f"{obj.start_name} ({obj.start_lat},{obj.start_lon})"
        else:
            return f"({obj.start_lat},{obj.start_lon})"

    def display_end(self, obj):
        if obj.end_name:
            return f"{obj.end_name} ({obj.end_lat},{obj.end_lon})"
        else:
            return f"({obj.end_lat},{obj.end_lon})"

    def job_id(self, obj):
        if obj.job_set.count() == 0:
            return "-"
        else:
            job = obj.job_set.latest("datetime")
            return f"{job.id}"

    def mesh_id(self, obj):
        if obj.mesh:
            return f"{obj.mesh.id}"

    display_start.short_description = "Start (lat,lon)"
    display_end.short_description = "End (lat,lon)"
    job_id.short_description = "Job ID (latest)"
    mesh_id.short_description = "Mesh ID"


class JobAdmin(admin.ModelAdmin):
    list_display = [
        "id",
        "datetime",
        "route",
        "get_status",
    ]
    ordering = ("-datetime",)

    def get_status(self, obj):
        """Get current job status from Celery."""
        try:
            result = AsyncResult(id=str(obj.id), app=app)
            status = result.state
            return status if status is not None else "UNKNOWN"
        except Exception as e:
            return f"Error: {type(e).__name__}"

    get_status.short_description = "Status"


class MeshAdmin(admin.ModelAdmin):
    list_display = [
        "id",
        "valid_date_start",
        "valid_date_end",
        "created",
        "lat_min",
        "lat_max",
        "lon_min",
        "lon_max",
        "name",
        "size",
    ]
    ordering = ("-created",)

    def get_queryset(self, request):
        # Load only the fields necessary for the changelist view
        queryset = super().get_queryset(request)
        return queryset.defer("json")


<<<<<<< HEAD
=======
class LocationAdmin(admin.ModelAdmin):
    list_display = [
        "id",
        "name",
        "lat",
        "lon",
    ]
    list_filter = ["name"]
    search_fields = ["name"]
    ordering = ["name"]


>>>>>>> 6e9f84af
admin.site.register(Vehicle, VehicleAdmin)
admin.site.register(Route, RouteAdmin)
admin.site.register(Mesh, MeshAdmin)
admin.site.register(Job, JobAdmin)
admin.site.register(Location, LocationAdmin)<|MERGE_RESOLUTION|>--- conflicted
+++ resolved
@@ -1,12 +1,8 @@
 from django.contrib import admin
 from celery.result import AsyncResult
 
-<<<<<<< HEAD
-from .models import Vehicle, Route, Mesh, Job
+from .models import Vehicle, Route, Mesh, Job, Location
 from polarrouteserver.celery import app
-=======
-from .models import Vehicle, Route, Mesh, Job, Location
->>>>>>> 6e9f84af
 
 LIST_PER_PAGE = 20
 
@@ -121,8 +117,6 @@
         return queryset.defer("json")
 
 
-<<<<<<< HEAD
-=======
 class LocationAdmin(admin.ModelAdmin):
     list_display = [
         "id",
@@ -135,7 +129,6 @@
     ordering = ["name"]
 
 
->>>>>>> 6e9f84af
 admin.site.register(Vehicle, VehicleAdmin)
 admin.site.register(Route, RouteAdmin)
 admin.site.register(Mesh, MeshAdmin)
