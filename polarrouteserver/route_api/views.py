--- conflicted
+++ resolved
@@ -34,6 +34,7 @@
     notAcceptableResponseSchema,
     noContentResponseSchema,
     acceptedResponseSchema,
+    jobStatusResponseSchema,
 )
 from .serializers import (
     VehicleSerializer,
@@ -621,62 +622,8 @@
     @extend_schema(
         operation_id="api_job_retrieve_status",
         responses={
-<<<<<<< HEAD
-            200: successResponseSchema,
-            404: notFoundResponseSchema,
-=======
-            200: OpenApiResponse(
-                response=inline_serializer(
-                    name="JobStatusResponse",
-                    fields={
-                        "id": serializers.UUIDField(help_text="ID of the job."),
-                        "status": serializers.ChoiceField(
-                            choices=[
-                                (
-                                    "PENDING",
-                                    "Task is waiting for execution or unknown task id",
-                                ),
-                                ("STARTED", "Task has been started"),
-                                ("SUCCESS", "Task executed successfully"),
-                                ("FAILURE", "Task failed with an exception"),
-                                ("RETRY", "Task is being retried after failure"),
-                                ("REVOKED", "Task was revoked/cancelled"),
-                            ],
-                            help_text="Current status of the job. These are standard Celery task states.",
-                        ),
-                        "polarrouteserver-version": serializers.CharField(
-                            help_text="Version of PolarRoute-server."
-                        ),
-                        "route_id": serializers.UUIDField(
-                            help_text="ID of the associated route."
-                        ),
-                        "created": serializers.DateTimeField(
-                            help_text="When the job was created."
-                        ),
-                        "info": serializers.DictField(
-                            required=False,
-                            help_text="Additional information or error details if status is FAILURE.",
-                        ),
-                        "route_url": serializers.URLField(
-                            required=False,
-                            help_text="URL to retrieve the route data when status is SUCCESS.",
-                        ),
-                    },
-                ),
-                description="Job status retrieved successfully.",
-            ),
-            404: OpenApiResponse(
-                response=inline_serializer(
-                    name="JobNotFound",
-                    fields={
-                        "error": serializers.CharField(
-                            help_text="Error message indicating job not found."
-                        )
-                    },
-                ),
-                description="Job with the specified ID not found.",
-            ),
->>>>>>> 213c6bfa
+            200: jobStatusResponseSchema,
+            404: notFoundResponseSchema,
         },
     )
     def get(self, request, id):
@@ -691,37 +638,9 @@
         except Job.DoesNotExist:
             return self.not_found_response(f"Job with id {id} not found.")
 
-<<<<<<< HEAD
-        # Get current status from Celery
-        result = AsyncResult(id=str(id), app=app)
-        celery_status = result.state
-
-        data = {
-            "id": id,
-            "status": celery_status,
-            "polarrouteserver-version": polarrouteserver_version,
-            "route_id": job.route.id,
-            "created": job.datetime.isoformat(),
-        }
-
-        if celery_status == "SUCCESS":
-            # Include route URL when job is complete
-            data["route_url"] = reverse(
-                "route_detail", args=[job.route.id], request=request
-            )
-        elif celery_status == "FAILURE":
-            data["info"] = {"error": job.route.info}
-
-        return self.success_response(data)
-=======
         serializer = JobStatusSerializer(job, context={"request": request})
 
-        return Response(
-            serializer.data,
-            headers={"Content-Type": "application/json"},
-            status=rest_framework.status.HTTP_200_OK,
-        )
->>>>>>> 213c6bfa
+        return self.success_response(serializer.data)
 
     @extend_schema(
         operation_id="api_job_cancel",
