--- conflicted
+++ resolved
@@ -8,12 +8,8 @@
     inline_serializer,
 )
 from jsonschema.exceptions import ValidationError
-<<<<<<< HEAD
 from meshiphi.mesh_generation.environment_mesh import EnvironmentMesh as EnvMeshLoader
 import rest_framework.status
-=======
-from meshiphi.mesh_generation.environment_mesh import EnvironmentMesh
->>>>>>> 0a8098a0
 from rest_framework.generics import GenericAPIView
 from rest_framework.views import APIView
 from rest_framework.reverse import reverse
@@ -23,12 +19,8 @@
 from polarrouteserver.version import __version__ as polarrouteserver_version
 from polarrouteserver.celery import app
 
-<<<<<<< HEAD
 from .models import Job, Vehicle, Route, EnvironmentMesh, VehicleMesh
 from .tasks import create_and_calculate_route
-=======
-from .models import Job, Vehicle, Route, Mesh, Location
-from .tasks import optimise_route
 from .responses import (
     ResponseMixin,
     successResponseSchema,
@@ -45,7 +37,6 @@
     acceptedResponseSchema,
     jobStatusResponseSchema,
 )
->>>>>>> 0a8098a0
 from .serializers import (
     VehicleSerializer,
     VesselTypeSerializer,
@@ -349,19 +340,6 @@
 
         # Extract and validate request parameters
         try:
-<<<<<<< HEAD
-            start_lat = data["start_lat"]
-            start_lon = data["start_lon"]
-            end_lat = data["end_lat"]
-            end_lon = data["end_lon"]
-            vehicle_type = data["vehicle_type"]
-        except KeyError as e:
-            return Response(
-                data={"error": f"Missing required field: {e}"},
-                headers={"Content-Type": "application/json"},
-                status=rest_framework.status.HTTP_400_BAD_REQUEST,
-            )
-=======
             start_lat = float(data["start_lat"])
             start_lon = float(data["start_lon"])
             end_lat = float(data["end_lat"])
@@ -370,7 +348,6 @@
             msg = f"Invalid coordinate values provided: {e}"
             logger.error(msg)
             return self.bad_request_response(msg)
->>>>>>> 0a8098a0
 
         start_name = data.get("start_name", None)
         end_name = data.get("end_name", None)
@@ -392,40 +369,19 @@
         if custom_mesh_id:
             try:
                 logger.info(f"Got custom mesh id {custom_mesh_id} in request.")
-<<<<<<< HEAD
                 try:
                     mesh = VehicleMesh.objects.get(id=custom_mesh_id)
                 except VehicleMesh.DoesNotExist:
                     mesh = EnvironmentMesh.objects.get(id=custom_mesh_id)
                 meshes = [mesh]
             except (VehicleMesh.DoesNotExist, EnvironmentMesh.DoesNotExist):
-                return Response(
-                    data={
-                        "error": f"Mesh id {custom_mesh_id} requested. Does not exist."
-                    },
-                    headers={"Content-Type": "application/json"},
-                    status=rest_framework.status.HTTP_400_BAD_REQUEST,
-                )
-        else:
-            meshes = select_mesh(start_lat, start_lon, end_lat, end_lon, vehicle_type)
-            if meshes is None:
-                return Response(
-                    data={"error": "No suitable mesh available."},
-                    headers={"Content-Type": "application/json"},
-                    status=rest_framework.status.HTTP_400_BAD_REQUEST,
-                )
-=======
-                meshes = [Mesh.objects.get(id=custom_mesh_id)]
-            except Mesh.DoesNotExist:
                 msg = f"Mesh id {custom_mesh_id} requested. Does not exist."
                 logger.info(msg)
                 return self.not_found_response(msg)
         else:
-            meshes = select_mesh(start_lat, start_lon, end_lat, end_lon)
-
-        if meshes is None:
-            return self.not_found_response("No mesh available.")
->>>>>>> 0a8098a0
+            meshes = select_mesh(start_lat, start_lon, end_lat, end_lon, vehicle_type)
+            if meshes is None:
+              return self.not_found_response("No mesh available.")
 
             logger.debug(f"Using meshes: {[mesh.id for mesh in meshes]}")
 
@@ -510,19 +466,6 @@
         job = Job.objects.create(id=task.id, route=route)
 
         # Prepare response data
-<<<<<<< HEAD
-        return Response(
-            data={
-                "id": job.id,
-                "status-url": reverse(
-                    "job_detail", args=[job.id], request=self.request
-                ),
-                "polarrouteserver-version": polarrouteserver_version,
-            },
-            headers={"Content-Type": "application/json"},
-            status=rest_framework.status.HTTP_202_ACCEPTED,
-        )
-=======
         data = {
             "id": job.id,
             "status-url": reverse("job_detail", args=[job.id], request=request),
@@ -530,8 +473,7 @@
         }
 
         return self.accepted_response(data)
->>>>>>> 0a8098a0
-
+  
 
 class RouteDetailView(LoggingMixin, ResponseMixin, GenericAPIView):
     serializer_class = RouteSerializer
@@ -667,13 +609,8 @@
 
             return self.success_response(data)
 
-<<<<<<< HEAD
         except (VehicleMesh.DoesNotExist, EnvironmentMesh.DoesNotExist):
-            status = rest_framework.status.HTTP_204_NO_CONTENT
-=======
-        except Mesh.DoesNotExist:
             return self.no_content_response(data)
->>>>>>> 0a8098a0
 
 
 class EvaluateRouteView(LoggingMixin, ResponseMixin, APIView):
@@ -727,17 +664,8 @@
             try:
                 mesh = VehicleMesh.objects.get(id=custom_mesh_id)
                 meshes = [mesh]
-<<<<<<< HEAD
             except VehicleMesh.DoesNotExist:
-                return Response(
-                    {"error": f"VehicleMesh with id {custom_mesh_id} not found."},
-                    headers={"Content-Type": "application/json"},
-                    status=rest_framework.status.HTTP_400_BAD_REQUEST,
-                )
-=======
-            except Mesh.DoesNotExist:
                 return self.not_found_response("No mesh available.")
->>>>>>> 0a8098a0
         else:
             meshes = select_mesh_for_route_evaluation(route_json, vehicle_type)
             if meshes is None or len(meshes) == 0:
