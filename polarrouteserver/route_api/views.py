--- conflicted
+++ resolved
@@ -16,20 +16,14 @@
 from polarrouteserver.version import __version__ as polarrouteserver_version
 from polarrouteserver.celery import app
 
-<<<<<<< HEAD
 from .models import Job, Vehicle, Route, EnvironmentMesh, VehicleMesh
 from .tasks import create_and_calculate_route
-from .serializers import VehicleSerializer, RouteSerializer
-=======
-from .models import Job, Vehicle, Route, Mesh
-from .tasks import optimise_route
 from .serializers import (
     VehicleSerializer,
     VesselTypeSerializer,
     RouteSerializer,
     JobSerializer,
 )
->>>>>>> ba064ac0
 from .utils import (
     add_vehicle_to_environment_mesh,
     evaluate_route,
@@ -492,7 +486,6 @@
 
         data = request.data
 
-<<<<<<< HEAD
         # Extract and validate request parameters
         try:
             start_lat = data["start_lat"]
@@ -503,22 +496,7 @@
         except KeyError as e:
             return Response(
                 data={"error": f"Missing required field: {e}"},
-=======
-        # TODO validate request JSON
-        try:
-            start_lat = float(data["start_lat"])
-            start_lon = float(data["start_lon"])
-            end_lat = float(data["end_lat"])
-            end_lon = float(data["end_lon"])
-        except (ValueError, TypeError, KeyError) as e:
-            msg = f"Invalid coordinate values provided: {e}"
-            logger.error(msg)
-            return Response(
-                data={
-                    "info": {"error": msg},
-                    "status": "FAILURE",
-                },
->>>>>>> ba064ac0
+
                 headers={"Content-Type": "application/json"},
                 status=rest_framework.status.HTTP_400_BAD_REQUEST,
             )
@@ -590,37 +568,6 @@
                 vehicle_meshes, start_lat, start_lon, end_lat, end_lon
             )
 
-<<<<<<< HEAD
-        if existing_route and not force_recalculate:
-            logger.info(f"Existing route found: {existing_route}")
-            response_data = RouteSerializer(existing_route).data
-
-            if existing_route.job_set.count() > 0:
-                existing_job = existing_route.job_set.latest("datetime")
-                response_data.update(
-                    {
-                        "info": {
-                            "info": "Pre-existing route found and returned. To force new calculation, include 'force_recalculate': true in POST request."
-                        },
-                        "id": str(existing_job.id),
-                        "status-url": reverse(
-                            "route", args=[existing_job.id], request=self.request
-                        ),
-                        "polarrouteserver-version": polarrouteserver_version,
-                    }
-                )
-            else:
-                response_data.update(
-                    {
-                        "info": {
-                            "error": "Pre-existing route was found but there was an error. To force new calculation, include 'force_recalculate': true in POST request."
-                        }
-                    }
-=======
-        logger.debug(f"Using meshes: {[mesh.id for mesh in meshes]}")
-        # TODO Future: calculate an up to date mesh if none available
-
-        existing_route = route_exists(meshes, start_lat, start_lon, end_lat, end_lon)
 
         if existing_route is not None:
             if not force_new_route:
@@ -656,7 +603,6 @@
             else:
                 logger.info(
                     f"Found existing route(s) but got force_new_route={force_new_route}, beginning recalculation."
->>>>>>> ba064ac0
                 )
 
             return Response(
@@ -692,19 +638,10 @@
         job = Job.objects.create(id=task.id, route=route)
 
         # Prepare response data
-<<<<<<< HEAD
-=======
-        data = {
-            "id": job.id,
-            "status-url": reverse("job_detail", args=[job.id], request=request),
-            "polarrouteserver-version": polarrouteserver_version,
-        }
-
->>>>>>> ba064ac0
         return Response(
             data={
                 "id": job.id,
-                "status-url": reverse("route", args=[job.id], request=self.request),
+                "status-url": reverse("job_detail", args=[job.id], request=self.request),
                 "polarrouteserver-version": polarrouteserver_version,
             },
             headers={"Content-Type": "application/json"},
