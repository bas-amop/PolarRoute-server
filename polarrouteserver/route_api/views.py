from datetime import datetime
import logging

from celery.result import AsyncResult
from drf_spectacular.utils import extend_schema, OpenApiResponse, inline_serializer
from jsonschema.exceptions import ValidationError
from meshiphi.mesh_generation.environment_mesh import EnvironmentMesh
import rest_framework.status
from rest_framework.generics import GenericAPIView
from rest_framework.views import APIView
from rest_framework.response import Response
from rest_framework.reverse import reverse
from rest_framework import serializers

from polar_route.config_validation.config_validator import validate_vessel_config
from polarrouteserver.version import __version__ as polarrouteserver_version
from polarrouteserver.celery import app

from .models import Job, Vehicle, Route, Mesh
from .tasks import optimise_route
from .serializers import (
    VehicleSerializer,
    VesselTypeSerializer,
    RouteSerializer,
    JobSerializer,
)
from .utils import (
    evaluate_route,
    route_exists,
    select_mesh,
    select_mesh_for_route_evaluation,
)

logger = logging.getLogger(__name__)


class LoggingMixin:
    """
    Provides full logging of requests and responses
    """

    def __init__(self, *args, **kwargs):
        super().__init__(*args, **kwargs)
        self.logger = logging.getLogger("django.request")

    def initial(self, request, *args, **kwargs):
        try:
            self.logger.debug(
                {
                    "request": request.data,
                    "method": request.method,
                    "endpoint": request.path,
                    "user": request.user.username,
                    "ip_address": request.META.get("REMOTE_ADDR"),
                    "user_agent": request.META.get("HTTP_USER_AGENT"),
                }
            )
        except Exception:
            self.logger.exception("Error logging request data")

        super().initial(request, *args, **kwargs)

    def finalize_response(self, request, response, *args, **kwargs):
        try:
            self.logger.debug(
                {
                    "response": response.data,
                    "status_code": response.status_code,
                    "user": request.user.username,
                    "ip_address": request.META.get("REMOTE_ADDR"),
                    "user_agent": request.META.get("HTTP_USER_AGENT"),
                }
            )
        except Exception:
            self.logger.exception("Error logging response data")

        return super().finalize_response(request, response, *args, **kwargs)


class VehicleRequestView(LoggingMixin, GenericAPIView):
    serializer_class = VehicleSerializer

    @extend_schema(
        operation_id="api_vehicle_create_request",
        request=VehicleSerializer,
        responses={
            200: OpenApiResponse(
                response=inline_serializer(
                    name="VehicleCreationSuccess",
                    fields={
                        "vessel_type": serializers.CharField(
                            help_text="The type of vessel successfully created or updated."
                        )
                    },
                ),
                description="Vehicle created or updated successfully.",
            ),
            400: OpenApiResponse(
                response=inline_serializer(
                    name="VehicleValidationError",
                    fields={
                        "info": serializers.DictField(
                            help_text="Details about the validation error, including the error message."
                        )
                    },
                ),
                description="Invalid input data for vehicle configuration.",
            ),
            406: OpenApiResponse(
                response=inline_serializer(
                    name="VehicleExistsError",
                    fields={
                        "info": serializers.DictField(
                            help_text="Details about the conflict, indicating a pre-existing vehicle."
                        )
                    },
                ),
                description="Pre-existing vehicle found, 'force_properties' not specified or not true.",
            ),
        },
    )
    def post(self, request):
        """Entry point to create vehicles"""

        logger.info(
            f"{request.method} {request.path} from {request.META.get('REMOTE_ADDR')}: {request.data}"
        )

        data = request.data

        # Using Polarroute's built in validation to validate vessel config supplied
        try:
            validate_vessel_config(data)
            logging.info("Vessel config is valid.")
        except Exception as e:
            if isinstance(e, ValidationError):
                error_message = f"Validation error: {e.message}"
            else:
                error_message = f"{e}"

            logging.error(error_message)

            return Response(
                data={**data, "info": {"error": {error_message}}},
                headers={"Content-Type": "application/json"},
                status=rest_framework.status.HTTP_400_BAD_REQUEST,
            )

        # Separate out vessel_type and force_properties for checking logic below
        force_properties = data.get("force_properties", None)
        vessel_type = data["vessel_type"]

        # Check if vehicle exists already
        vehicle_queryset = Vehicle.objects.filter(vessel_type=vessel_type)

        # If the vehicle exists, obtain it and return an error if user has not specified force_properties
        if vehicle_queryset.exists():
            logger.info(f"Existing vehicle found: {vessel_type}")

            if not force_properties:
                return Response(
                    data={
                        **data,
                        "info": {
                            "error": (
                                "Pre-existing vehicle was found. "
                                "To force new properties on an existing vehicle, "
                                "include 'force_properties': true in POST request."
                            )
                        },
                    },
                    headers={"Content-Type": "application/json"},
                    status=rest_framework.status.HTTP_406_NOT_ACCEPTABLE,
                )

            # If a user has specified force_properties, update that vessel_type's properties
            # The vessel_type and force_properties fields need to be removed to allow updating
            vehicle_properties = data.copy()
            for key in ["vessel_type", "force_properties"]:
                vehicle_properties.pop(key, None)

            vehicle_queryset.update(**vehicle_properties)
            logger.info(f"Updating properties for existing vehicle: {vessel_type}")

            response_data = {"vessel_type": vessel_type}

        else:
            logger.info("Creating new vehicle:")

            # Create vehicle in database
            vehicle = Vehicle.objects.create(**data)

            # Prepare response data
            response_data = {"vessel_type": vehicle.vessel_type}

        return Response(
            response_data,
            headers={"Content-Type": "application/json"},
            status=rest_framework.status.HTTP_200_OK,
        )

    @extend_schema(
        operation_id="api_vehicle_list_retrieve",
        responses={
            200: OpenApiResponse(
                response=VehicleSerializer(many=True),
                description="List of all vehicles.",
            ),
            204: OpenApiResponse(
                response=None,
                description="No vehicles found.",
            ),
        },
    )
    def get(self, request):
        """Retrieve all vehicles"""

        logger.info(
            f"{request.method} {request.path} from {request.META.get('REMOTE_ADDR')}"
        )

        logger.info("Fetching all vehicles")
        vehicles = Vehicle.objects.all()

        serializer = self.serializer_class(vehicles, many=True)

        return Response(
            serializer.data,
            headers={"Content-Type": "application/json"},
            status=rest_framework.status.HTTP_200_OK,
        )


class VehicleDetailView(LoggingMixin, GenericAPIView):
    serializer_class = VehicleSerializer

    @extend_schema(
        operation_id="api_vehicle_retrieve_by_type",
        responses={
            200: OpenApiResponse(
                response=VehicleSerializer(many=True),
                description="Vehicle details retrieved successfully.",
            ),
            404: OpenApiResponse(
                response=inline_serializer(
                    name="VehicleNotFound",
                    fields={
                        "error": serializers.CharField(
                            help_text="Error message indicating vehicle not found."
                        )
                    },
                ),
                description="Vehicle with the specified vessel_type not found.",
            ),
        },
    )
    def get(self, request, vessel_type):
        """Retrieve vehicle by vessel_type"""

        logger.info(
            f"{request.method} {request.path} from {request.META.get('REMOTE_ADDR')}"
        )

        logger.info(f"Fetching vehicle(s) with vessel_type={vessel_type}")
        vehicles = Vehicle.objects.filter(vessel_type=vessel_type)

        serializer = self.serializer_class(vehicles, many=True)

        return Response(
            serializer.data,
            headers={"Content-Type": "application/json"},
            status=rest_framework.status.HTTP_200_OK,
        )

    @extend_schema(
        operation_id="api_vehicle_delete_by_type",
        responses={
            204: OpenApiResponse(
                response=None, description="Vehicle deleted successfully."
            ),
            404: OpenApiResponse(
                response=inline_serializer(
                    name="VehicleDeleteNotFound",
                    fields={
                        "error": serializers.CharField(
                            help_text="Error message indicating vehicle not found."
                        )
                    },
                ),
                description="Vehicle with the specified vessel_type not found.",
            ),
        },
    )
    def delete(self, request, vessel_type):
        """Delete vehicle by vessel_type"""

        logger.info(
            f"{request.method} {request.path} from {request.META.get('REMOTE_ADDR')}"
        )

        try:
            vehicle = Vehicle.objects.get(vessel_type=vessel_type)
            vehicle.delete()
            logger.info(f"Deleted vehicle with vessel_type={vessel_type}")
            return Response(
                {"message": f"Vehicle '{vessel_type}' deleted successfully."},
                status=rest_framework.status.HTTP_204_NO_CONTENT,
            )
        except Vehicle.DoesNotExist:
            logger.error(
                f"Vehicle with vessel_type={vessel_type} not found for deletion."
            )
            return Response(
                {"error": f"Vehicle with vessel_type '{vessel_type}' not found."},
                status=rest_framework.status.HTTP_404_NOT_FOUND,
            )


class VehicleTypeListView(LoggingMixin, GenericAPIView):
    """
    Endpoint to list all distinct vessel_types available.
    """

    serializer_class = VesselTypeSerializer

    @extend_schema(
        operation_id="api_vehicle_available_list",
        responses={
            200: OpenApiResponse(
                response=inline_serializer(
                    name="VesselTypeListSuccess",
                    fields={
                        "vessel_types": serializers.ListField(
                            child=serializers.CharField(),
                            help_text="List of available vessel types.",
                        ),
                    },
                ),
                description="List of available vessel types retrieved successfully.",
            ),
            204: OpenApiResponse(
                response=inline_serializer(
                    name="NoVesselTypesFound",
                    fields={
                        "vessel_types": serializers.ListField(
                            child=serializers.CharField(),
                            help_text="Empty list of vessel types.",
                        ),
                        "message": serializers.CharField(
                            help_text="Message indicating no vessel types were found."
                        ),
                    },
                ),
                description="No available vessel types found.",
            ),
        },
    )
    def get(self, request):
        logger.info(
            f"{request.method} {request.path} from {request.META.get('REMOTE_ADDR')}"
        )

        vessel_types = Vehicle.objects.values_list("vessel_type", flat=True).distinct()
        vessel_types_list = list(vessel_types)

        if not vessel_types_list:
            logger.warning("No available vessel_types found in the database.")
            return Response(
                data={
                    "vessel_types": [],
                    "message": "No available vessel types found.",
                },
                headers={"Content-Type": "application/json"},
                status=rest_framework.status.HTTP_204_NO_CONTENT,
            )

        logger.info(f"Returning {len(vessel_types_list)} distinct vessel_types")

        return Response(
            data={"vessel_types": vessel_types_list},
            status=rest_framework.status.HTTP_200_OK,
            headers={"Content-Type": "application/json"},
        )


class RouteRequestView(LoggingMixin, GenericAPIView):
    serializer_class = RouteSerializer

    @extend_schema(
        operation_id="api_route_create_request",
        request=inline_serializer(
            name="RouteCreationRequest",
            # This should be updated along with the json validation below
            fields={
                "start_lat": serializers.FloatField(
                    help_text="Starting latitude of the route."
                ),
                "start_lon": serializers.FloatField(
                    help_text="Starting longitude of the route."
                ),
                "end_lat": serializers.FloatField(
                    help_text="Ending latitude of the route."
                ),
                "end_lon": serializers.FloatField(
                    help_text="Ending longitude of the route."
                ),
                "start_name": serializers.CharField(
                    required=False,
                    allow_null=True,
                    help_text="Name of the start point.",
                ),
                "end_name": serializers.CharField(
                    required=False, allow_null=True, help_text="Name of the end point."
                ),
                "mesh_id": serializers.UUIDField(
                    required=False,
                    allow_null=True,
                    help_text="Optional: Custom mesh ID to use for route calculation.",
                ),
                "force_new_route": serializers.BooleanField(
                    required=False,
                    default=False,
                    help_text="If true, forces recalculation even if an existing route is found.",
                ),
            },
        ),
        responses={
            202: OpenApiResponse(
                response=inline_serializer(
                    name="RouteRequestAccepted",
                    fields={
                        "job_id": serializers.UUIDField(
                            help_text="ID of the submitted job for route calculation."
                        ),
                        "status-url": serializers.URLField(
                            help_text="URL to check the status of the route calculation job."
                        ),
                        "polarrouteserver-version": serializers.CharField(
                            help_text="Version of PolarRoute-server."
                        ),
                        "info": serializers.DictField(
                            required=False,
                            help_text="Information or warning messages about the route calculation.",
                        ),
                    },
                ),
                description="Route calculation job submitted successfully.",
            ),
            400: OpenApiResponse(
                response=inline_serializer(
                    name="RouteCreationBadRequest",
                    fields={
                        "info": serializers.DictField(
                            help_text="Details about the error, e.g., missing parameters."
                        ),
                        "status": serializers.CharField(
                            help_text="Status of the request (e.g., FAILURE)."
                        ),
                    },
                ),
                description="Invalid request data.",
            ),
            200: OpenApiResponse(
                response=inline_serializer(
                    name="NoSuitableMesh",
                    fields={
                        "info": serializers.DictField(
                            help_text="Error message indicating no suitable mesh."
                        ),
                        "status": serializers.CharField(
                            help_text="Status of the request (e.g., FAILURE)."
                        ),
                    },
                ),
                description="No suitable mesh available for the requested route.",
            ),
        },
    )
    def post(self, request):
        """Entry point for route requests"""

        logger.info(
            f"{request.method} {request.path} from {request.META.get('REMOTE_ADDR')}: {request.data}"
        )

        data = request.data

        # TODO validate request JSON
        try:
            start_lat = float(data["start_lat"])
            start_lon = float(data["start_lon"])
            end_lat = float(data["end_lat"])
            end_lon = float(data["end_lon"])
        except (ValueError, TypeError, KeyError) as e:
            msg = f"Invalid coordinate values provided: {e}"
            logger.error(msg)
            return Response(
                data={
                    "info": {"error": msg},
                    "status": "FAILURE",
                },
                headers={"Content-Type": "application/json"},
                status=rest_framework.status.HTTP_400_BAD_REQUEST,
            )

        start_name = data.get("start_name", None)
        end_name = data.get("end_name", None)
        custom_mesh_id = data.get("mesh_id", None)
        force_new_route = data.get("force_new_route", False)

        if custom_mesh_id:
            try:
                logger.info(f"Got custom mesh id {custom_mesh_id} in request.")
                meshes = [Mesh.objects.get(id=custom_mesh_id)]
            except Mesh.DoesNotExist:
                msg = f"Mesh id {custom_mesh_id} requested. Does not exist."
                logger.info(msg)
                return Response(
                    data={
                        "info": {"error": msg},
                        "status": "FAILURE",
                    },
                    headers={"Content-Type": "application/json"},
                    status=rest_framework.status.HTTP_202_ACCEPTED,
                )
        else:
            meshes = select_mesh(start_lat, start_lon, end_lat, end_lon)

        if meshes is None:
            return Response(
                data={
                    "info": {"error": "No suitable mesh available."},
                    "status": "FAILURE",
                },
                headers={"Content-Type": "application/json"},
                status=rest_framework.status.HTTP_200_OK,
            )

        logger.debug(f"Using meshes: {[mesh.id for mesh in meshes]}")
        # TODO Future: calculate an up to date mesh if none available

        existing_route = route_exists(meshes, start_lat, start_lon, end_lat, end_lon)

        if existing_route is not None:
            if not force_new_route:
                logger.info(f"Existing route found: {existing_route}")

                # Check if there's an existing job for this route
                if existing_route.job_set.count() > 0:
                    existing_job = existing_route.job_set.latest("datetime")

<<<<<<< HEAD
                    response_data = {
                        "id": str(existing_job.id),
                        "status-url": reverse(
                            "job_detail", args=[existing_job.id], request=request
                        ),
                        "polarrouteserver-version": polarrouteserver_version,
                        "info": {
                            "message": "Pre-existing route found. Job already exists. To force new calculation, include 'force_recalculate': true in POST request."
                        },
                    }
                else:
                    # Route exists but no job - manual route insertion, job deletion without route etc
                    response_data = {
                        "info": {
                            "error": "Pre-existing route was found but there was an error with the job. To force new calculation, include 'force_recalculate': true in POST request."
=======
                    response_data.update(
                        {
                            "info": {
                                "info": "Pre-existing route found and returned. To force new calculation, include 'force_new_route': true in POST request."
                            },
                            "id": str(existing_job.id),
                            "status-url": reverse(
                                "route_detail",
                                args=[existing_job.id],
                                request=request,
                            ),
                            "polarrouteserver-version": polarrouteserver_version,
                        }
                    )

                else:
                    response_data.update(
                        {
                            "info": {
                                "error": "Pre-existing route was found but there was an error.\
                                To force new calculation, include 'force_new_route': true in POST request."
                            }
>>>>>>> 548ac1b4
                        }
                    }

                return Response(
                    data=response_data,
                    headers={"Content-Type": "application/json"},
                    status=rest_framework.status.HTTP_202_ACCEPTED,
                )
            else:
                logger.info(
                    f"Found existing route(s) but got force_new_route={force_new_route}, beginning recalculation."
                )

        logger.debug(
            f"Using mesh {meshes[0].id} as primary mesh with {[mesh.id for mesh in meshes[1:]]} as backup."
        )

        # Create route in database
        route = Route.objects.create(
            start_lat=start_lat,
            start_lon=start_lon,
            end_lat=end_lat,
            end_lon=end_lon,
            mesh=meshes[0],
            start_name=start_name,
            end_name=end_name,
        )

        # Start the task calculation
        task = optimise_route.delay(
            route.id, backup_mesh_ids=[mesh.id for mesh in meshes[1:]]
        )

        # Create database record representing the calculation job
        job = Job.objects.create(
            id=task.id,
            route=route,
        )

        # Prepare response data
        data = {
            "id": job.id,
            "status-url": reverse("job_detail", args=[job.id], request=request),
            "polarrouteserver-version": polarrouteserver_version,
        }

        return Response(
            data,
            headers={"Content-Type": "application/json"},
            status=rest_framework.status.HTTP_202_ACCEPTED,
        )


class RouteDetailView(LoggingMixin, GenericAPIView):
    serializer_class = RouteSerializer

    @extend_schema(
        operation_id="api_route_retrieve_by_id",
        responses={
            200: OpenApiResponse(
                response=RouteSerializer,
                description="Route data retrieved successfully.",
            ),
            404: OpenApiResponse(
                response=inline_serializer(
                    name="RouteNotFound",
                    fields={
                        "error": serializers.CharField(
                            help_text="Error message indicating route not found."
                        )
                    },
                ),
                description="Route with the specified ID not found.",
            ),
        },
    )
    def get(self, request, id):
        """Return route data by route ID."""

        logger.info(
            f"{request.method} {request.path} from {request.META.get('REMOTE_ADDR')}"
        )

        try:
            route = Route.objects.get(id=id)
        except Route.DoesNotExist:
            return Response(
                {"error": f"Route with id {id} not found."},
                headers={"Content-Type": "application/json"},
                status=rest_framework.status.HTTP_404_NOT_FOUND,
            )

        data = RouteSerializer(route).data
        data["polarrouteserver-version"] = polarrouteserver_version

        return Response(
            data,
            headers={"Content-Type": "application/json"},
            status=rest_framework.status.HTTP_200_OK,
        )


class RecentRoutesView(LoggingMixin, GenericAPIView):
    serializer_class = RouteSerializer

    @extend_schema(
        operation_id="api_recent_routes_list",
        responses={
            200: OpenApiResponse(
                response=inline_serializer(
                    name="RecentRoutesSuccess",
                    fields={
                        "routes": serializers.ListField(
                            child=RouteSerializer(),
                            help_text="List of recent routes.",
                        ),
                        "polarrouteserver-version": serializers.CharField(),
                    },
                ),
                description="List of recent routes retrieved successfully.",
            ),
            204: OpenApiResponse(
                response=inline_serializer(
                    name="NoRecentRoutesFound",
                    fields={
                        "message": serializers.CharField(
                            help_text="Message indicating no recent routes were found."
                        ),
                    },
                ),
                description="No recent routes found for today.",
            ),
        },
    )
    def get(self, request):
        """Get recent routes"""

        logger.info(
            f"{request.method} {request.path} from {request.META.get('REMOTE_ADDR')}"
        )

        # Only get today's routes
        routes_today = Route.objects.filter(
            calculated__date=datetime.now().date()
        ).order_by("-calculated")

        logger.debug(f"Found {len(routes_today)} routes calculated today.")

        if not routes_today.exists():
            return Response(
                {
                    "message": "No recent routes found for today.",
                    "polarrouteserver-version": polarrouteserver_version,
                },
                status=rest_framework.status.HTTP_204_NO_CONTENT,
            )

        routes_data = []
        for route in routes_today:
            logger.debug(f"Processing route {route.id}")
            route_data = RouteSerializer(route).data
            routes_data.append(route_data)

        response_data = {
            "routes": routes_data,
            "polarrouteserver-version": polarrouteserver_version,
        }

        return Response(
            response_data,
            headers={"Content-Type": "application/json"},
            status=rest_framework.status.HTTP_200_OK,
        )


class MeshView(LoggingMixin, APIView):
    serializer_class = None

    @extend_schema(
        operation_id="api_mesh_get",
        responses={
            200: OpenApiResponse(
                response=inline_serializer(
                    name="MeshDetailSuccess",
                    fields={
                        "polarrouteserver-version": serializers.CharField(
                            help_text="Version of PolarRoute-server."
                        ),
                        "id": serializers.UUIDField(help_text="ID of the mesh."),
                        "json": serializers.JSONField(help_text="Mesh JSON."),
                        "geojson": serializers.JSONField(help_text="Mesh GeoJSON."),
                    },
                ),
                description="Mesh details retrieved successfully.",
            ),
            204: OpenApiResponse(
                response=inline_serializer(
                    name="MeshNotFound",
                    fields={
                        "polarrouteserver-version": serializers.CharField(
                            help_text="Version of PolarRoute-server."
                        )
                    },
                ),
                description="Mesh with the specified ID not found.",
            ),
        },
    )
    def get(self, request, id):
        logger.info(
            f"{request.method} {request.path} from {request.META.get('REMOTE_ADDR')}"
        )

        data = {"polarrouteserver-version": polarrouteserver_version}

        try:
            mesh = Mesh.objects.get(id=id)
            data.update(
                dict(
                    id=mesh.id,
                    json=mesh.json,
                    geojson=EnvironmentMesh.load_from_json(mesh.json).to_geojson(),
                )
            )

            status = rest_framework.status.HTTP_200_OK

        except Mesh.DoesNotExist:
            status = rest_framework.status.HTTP_204_NO_CONTENT

        return Response(
            data,
            headers={"Content-Type": "application/json"},
            status=status,
        )


class EvaluateRouteView(LoggingMixin, APIView):
    serializer_class = None

    @extend_schema(
        operation_id="api_route_evaluation",
        request=inline_serializer(
            name="RouteEvaluationRequest",
            fields={
                "route": serializers.JSONField(help_text="The route JSON to evaluate."),
                "custom_mesh_id": serializers.UUIDField(
                    required=False,
                    allow_null=True,
                    help_text="Optional: Custom mesh ID to use for evaluation.",
                ),
            },
        ),
        responses={
            200: OpenApiResponse(
                response=inline_serializer(
                    name="RouteEvaluationSuccess",
                    fields={
                        "polarrouteserver-version": serializers.CharField(
                            help_text="Version of PolarRoute-server."
                        ),
                        "evaluation_results": serializers.DictField(
                            help_text="Results of the route evaluation."
                        ),
                    },
                ),
                description="Route evaluated successfully.",
            ),
            204: OpenApiResponse(
                response=inline_serializer(
                    name="MeshNotFoundForEvaluation",
                    fields={
                        "error": serializers.CharField(
                            help_text="Error message indicating mesh not found."
                        )
                    },
                ),
                description="Mesh with the specified ID not found for evaluation.",
            ),
            400: OpenApiResponse(
                response=inline_serializer(
                    name="RouteEvaluationBadRequest",
                    fields={
                        "error": serializers.CharField(
                            help_text="Error message indicating invalid route data."
                        )
                    },
                ),
                description="Invalid route data provided for evaluation.",
            ),
        },
    )
    def post(self, request):
        data = request.data
        route_json = data.get("route", None)
        custom_mesh_id = data.get("custom_mesh_id", None)

        if custom_mesh_id:
            try:
                mesh = Mesh.objects.get(id=custom_mesh_id)
                meshes = [mesh]
            except Mesh.DoesNotExist:
                return Response(
                    {"error": f"Mesh with id {custom_mesh_id} not found."},
                    headers={"Content-Type": "application/json"},
                    status=rest_framework.status.HTTP_204_NO_CONTENT,
                )
        else:
            meshes = select_mesh_for_route_evaluation(route_json)

        response_data = {"polarrouteserver-version": polarrouteserver_version}

        result_dict = evaluate_route(route_json, meshes[0])

        response_data.update(result_dict)

        return Response(
            response_data,
            headers={"Content-Type": "application/json"},
            status=rest_framework.status.HTTP_200_OK,
        )


class JobView(LoggingMixin, GenericAPIView):
    """
    View for handling job status requests
    """

    serializer_class = JobSerializer

    @extend_schema(
        operation_id="api_job_retrieve_status",
        responses={
            200: OpenApiResponse(
                response=inline_serializer(
                    name="JobStatusSuccess",
                    fields={
                        "id": serializers.UUIDField(help_text="ID of the job."),
                        "status": serializers.CharField(
                            help_text="Current status of the job (PENDING, SUCCESS, FAILURE, etc.)."
                        ),
                        "polarrouteserver-version": serializers.CharField(
                            help_text="Version of PolarRoute-server."
                        ),
                        "route_id": serializers.UUIDField(
                            help_text="ID of the associated route."
                        ),
                        "created": serializers.DateTimeField(
                            help_text="When the job was created."
                        ),
                        "info": serializers.DictField(
                            required=False,
                            help_text="Additional information or error details if status is FAILURE.",
                        ),
                        "route_url": serializers.URLField(
                            required=False,
                            help_text="URL to retrieve the route data when status is SUCCESS.",
                        ),
                    },
                ),
                description="Job status retrieved successfully.",
            ),
            404: OpenApiResponse(
                response=inline_serializer(
                    name="JobNotFound",
                    fields={
                        "error": serializers.CharField(
                            help_text="Error message indicating job not found."
                        )
                    },
                ),
                description="Job with the specified ID not found.",
            ),
        },
    )
    def get(self, request, id):
        """Return status of job and route URL if complete."""

        logger.info(
            f"{request.method} {request.path} from {request.META.get('REMOTE_ADDR')}"
        )

        try:
            job = Job.objects.get(id=id)
        except Job.DoesNotExist:
            return Response(
                {"error": f"Job with id {id} not found."},
                headers={"Content-Type": "application/json"},
                status=rest_framework.status.HTTP_404_NOT_FOUND,
            )

        # Get current status from Celery
        result = AsyncResult(id=str(id), app=app)
        status = result.state

        data = {
            "id": id,
            "status": status,
            "polarrouteserver-version": polarrouteserver_version,
            "route_id": job.route.id,
            "created": job.datetime.isoformat(),
        }

        if status == "SUCCESS":
            # Include route URL when job is complete
            data["route_url"] = reverse(
                "route_detail", args=[job.route.id], request=request
            )
        elif status == "FAILURE":
            data["info"] = {"error": job.route.info}

        return Response(
            data,
            headers={"Content-Type": "application/json"},
            status=rest_framework.status.HTTP_200_OK,
        )

    @extend_schema(
        operation_id="api_job_cancel",
        responses={
            202: OpenApiResponse(
                response=inline_serializer(
                    name="JobCancelAccepted",
                    fields={
                        "message": serializers.CharField(
                            help_text="Confirmation message that job cancellation was accepted."
                        )
                    },
                ),
                description="Job cancellation accepted.",
            ),
            404: OpenApiResponse(
                response=inline_serializer(
                    name="JobCancelNotFound",
                    fields={
                        "error": serializers.CharField(
                            help_text="Error message indicating job not found."
                        )
                    },
                ),
                description="Job with the specified ID not found.",
            ),
        },
    )
    def delete(self, request, id):
        """Cancel job"""

        logger.info(
            f"{request.method} {request.path} from {request.META.get('REMOTE_ADDR')}"
        )

        try:
            job = Job.objects.get(id=id)
        except Job.DoesNotExist:
            return Response(
                {"error": f"Job with id {id} not found."},
                headers={"Content-Type": "application/json"},
                status=rest_framework.status.HTTP_404_NOT_FOUND,
            )

        result = AsyncResult(id=str(id), app=app)
        result.revoke()

        return Response(
            {
                "message": f"Job {id} cancellation requested.",
                "job_id": str(job.id),
                "route_id": job.route.id,
            },
            headers={"Content-Type": "application/json"},
            status=rest_framework.status.HTTP_202_ACCEPTED,
        )<|MERGE_RESOLUTION|>--- conflicted
+++ resolved
@@ -549,7 +549,6 @@
                 if existing_route.job_set.count() > 0:
                     existing_job = existing_route.job_set.latest("datetime")
 
-<<<<<<< HEAD
                     response_data = {
                         "id": str(existing_job.id),
                         "status-url": reverse(
@@ -557,38 +556,14 @@
                         ),
                         "polarrouteserver-version": polarrouteserver_version,
                         "info": {
-                            "message": "Pre-existing route found. Job already exists. To force new calculation, include 'force_recalculate': true in POST request."
+                            "message": "Pre-existing route found. Job already exists. To force new calculation, include 'force_new_route': true in POST request."
                         },
                     }
                 else:
                     # Route exists but no job - manual route insertion, job deletion without route etc
                     response_data = {
                         "info": {
-                            "error": "Pre-existing route was found but there was an error with the job. To force new calculation, include 'force_recalculate': true in POST request."
-=======
-                    response_data.update(
-                        {
-                            "info": {
-                                "info": "Pre-existing route found and returned. To force new calculation, include 'force_new_route': true in POST request."
-                            },
-                            "id": str(existing_job.id),
-                            "status-url": reverse(
-                                "route_detail",
-                                args=[existing_job.id],
-                                request=request,
-                            ),
-                            "polarrouteserver-version": polarrouteserver_version,
-                        }
-                    )
-
-                else:
-                    response_data.update(
-                        {
-                            "info": {
-                                "error": "Pre-existing route was found but there was an error.\
-                                To force new calculation, include 'force_new_route': true in POST request."
-                            }
->>>>>>> 548ac1b4
+                            "error": "Pre-existing route was found but there was an error with the job. To force new calculation, include 'force_new_route': true in POST request."
                         }
                     }
 
