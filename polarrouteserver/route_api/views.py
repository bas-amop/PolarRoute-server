--- conflicted
+++ resolved
@@ -680,7 +680,6 @@
             status=rest_framework.status.HTTP_200_OK,
         )
 
-<<<<<<< HEAD
     @extend_schema(
         operation_id="api_route_cancel_job",
         responses={
@@ -724,8 +723,6 @@
             status=rest_framework.status.HTTP_202_ACCEPTED,
         )
 
-=======
->>>>>>> c812bae8
 
 class RecentRoutesView(LoggingMixin, GenericAPIView):
     serializer_class = RouteSerializer
