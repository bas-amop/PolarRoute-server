import logging
from datetime import datetime

from celery.result import AsyncResult
from drf_spectacular.utils import (
    extend_schema,
    extend_schema_view,
    inline_serializer,
)
from jsonschema.exceptions import ValidationError
from meshiphi.mesh_generation.environment_mesh import EnvironmentMesh as EnvMeshLoader
from rest_framework.generics import GenericAPIView
from rest_framework.views import APIView
from rest_framework.reverse import reverse
from rest_framework import serializers, viewsets

from polar_route.config_validation.config_validator import validate_vessel_config
from polarrouteserver.version import __version__ as polarrouteserver_version
from polarrouteserver.celery import app

from .models import Job, Vehicle, Route, EnvironmentMesh, VehicleMesh, Location
from .tasks import create_and_calculate_route
from .responses import (
    ResponseMixin,
    successResponseSchema,
    vehicleTypeListResponseSchema,
    routeAcceptedResponseSchema,
    recentRoutesResponseSchema,
    meshDetailResponseSchema,
    routeSchema,
    routeEvaluationResponseSchema,
    badRequestResponseSchema,
    notFoundResponseSchema,
    notAcceptableResponseSchema,
    noContentResponseSchema,
    acceptedResponseSchema,
    jobStatusResponseSchema,
)
from .serializers import (
    VehicleSerializer,
    VesselTypeSerializer,
    RouteSerializer,
    JobStatusSerializer,
    LocationSerializer,
)
from .utils import (
    add_vehicle_to_environment_mesh,
    evaluate_route,
    route_exists,
    select_mesh,
    select_mesh_for_route_evaluation,
)

logger = logging.getLogger(__name__)


class LoggingMixin:
    """
    Provides full logging of requests and responses
    """

    def __init__(self, *args, **kwargs):
        super().__init__(*args, **kwargs)
        self.logger = logging.getLogger("django.request")

    def initial(self, request, *args, **kwargs):
        try:
            self.logger.debug(
                {
                    "request": request.data,
                    "method": request.method,
                    "endpoint": request.path,
                    "user": request.user.username,
                    "ip_address": request.META.get("REMOTE_ADDR"),
                    "user_agent": request.META.get("HTTP_USER_AGENT"),
                }
            )
        except Exception:
            self.logger.exception("Error logging request data")

        super().initial(request, *args, **kwargs)

    def finalize_response(self, request, response, *args, **kwargs):
        try:
            self.logger.debug(
                {
                    "response": response.data,
                    "status_code": response.status_code,
                    "user": request.user.username,
                    "ip_address": request.META.get("REMOTE_ADDR"),
                    "user_agent": request.META.get("HTTP_USER_AGENT"),
                }
            )
        except Exception:
            self.logger.exception("Error logging response data")

        return super().finalize_response(request, response, *args, **kwargs)


class VehicleRequestView(LoggingMixin, ResponseMixin, GenericAPIView):
    serializer_class = VehicleSerializer

    @extend_schema(
        operation_id="api_vehicle_create_request",
        request=VehicleSerializer,
        responses={
            200: successResponseSchema,
            400: badRequestResponseSchema,
            406: notAcceptableResponseSchema,
        },
    )
    def post(self, request):
        """Entry point to create vehicles"""

        logger.info(
            f"{request.method} {request.path} from {request.META.get('REMOTE_ADDR')}: {request.data}"
        )

        data = request.data

        # Using Polarroute's built in validation to validate vessel config supplied
        try:
            validate_vessel_config(data)
            logging.info("Vessel config is valid.")
        except Exception as e:
            if isinstance(e, ValidationError):
                error_message = f"Validation error: {e.message}"
            else:
                error_message = f"{e}"

            logging.error(error_message)

            return self.bad_request_response(error_message)

        # Separate out vessel_type and force_properties for checking logic below
        force_properties = data.get("force_properties", None)
        vessel_type = data["vessel_type"]

        # Check if vehicle exists already
        vehicle_queryset = Vehicle.objects.filter(vessel_type=vessel_type)

        # If the vehicle exists, obtain it and return an error if user has not specified force_properties
        if vehicle_queryset.exists():
            logger.info(f"Existing vehicle found: {vessel_type}")

            if not force_properties:
                return self.not_acceptable_response(
                    "Pre-existing vehicle was found. "
                    "To force new properties on an existing vehicle, "
                    "include 'force_properties': true in POST request."
                )

            # If a user has specified force_properties, update that vessel_type's properties
            # The vessel_type and force_properties fields need to be removed to allow updating
            vehicle_properties = data.copy()
            for key in ["vessel_type", "force_properties"]:
                vehicle_properties.pop(key, None)

            vehicle_queryset.update(**vehicle_properties)
            logger.info(f"Updating properties for existing vehicle: {vessel_type}")

            response_data = {"vessel_type": vessel_type}

        else:
            logger.info("Creating new vehicle:")

            # Create vehicle in database
            vehicle = Vehicle.objects.create(**data)

            # Prepare response data
            response_data = {"vessel_type": vehicle.vessel_type}

        return self.success_response(response_data)

    @extend_schema(
        operation_id="api_vehicle_list_retrieve",
        responses={
            200: successResponseSchema,
            204: noContentResponseSchema,
        },
    )
    def get(self, request):
        """Retrieve all vehicles"""

        logger.info(
            f"{request.method} {request.path} from {request.META.get('REMOTE_ADDR')}"
        )

        logger.info("Fetching all vehicles")
        vehicles = Vehicle.objects.all()

        serializer = self.serializer_class(vehicles, many=True)

        return self.success_response(serializer.data)


class VehicleDetailView(LoggingMixin, ResponseMixin, GenericAPIView):
    serializer_class = VehicleSerializer

    @extend_schema(
        operation_id="api_vehicle_retrieve_by_type",
        responses={
            200: successResponseSchema,
            404: notFoundResponseSchema,
        },
    )
    def get(self, request, vessel_type):
        """Retrieve vehicle by vessel_type"""

        logger.info(
            f"{request.method} {request.path} from {request.META.get('REMOTE_ADDR')}"
        )

        logger.info(f"Fetching vehicle(s) with vessel_type={vessel_type}")
        vehicles = Vehicle.objects.filter(vessel_type=vessel_type)

        serializer = self.serializer_class(vehicles, many=True)

        return self.success_response(serializer.data)

    @extend_schema(
        operation_id="api_vehicle_delete_by_type",
        responses={
            204: noContentResponseSchema,
            404: notFoundResponseSchema,
        },
    )
    def delete(self, request, vessel_type):
        """Delete vehicle by vessel_type"""

        logger.info(
            f"{request.method} {request.path} from {request.META.get('REMOTE_ADDR')}"
        )

        try:
            vehicle = Vehicle.objects.get(vessel_type=vessel_type)
            vehicle.delete()
            logger.info(f"Deleted vehicle with vessel_type={vessel_type}")
            return self.no_content_response(
                data={"message": f"Vehicle '{vessel_type}' deleted successfully."}
            )
        except Vehicle.DoesNotExist:
            logger.error(
                f"Vehicle with vessel_type={vessel_type} not found for deletion."
            )
            return self.not_found_response(
                f"Vehicle with vessel_type '{vessel_type}' not found."
            )


class VehicleTypeListView(LoggingMixin, ResponseMixin, GenericAPIView):
    """
    Endpoint to list all distinct vessel_types available.
    """

    serializer_class = VesselTypeSerializer

    @extend_schema(
        operation_id="api_vehicle_available_list",
        responses={
            200: vehicleTypeListResponseSchema,
        },
    )
    def get(self, request):
        logger.info(
            f"{request.method} {request.path} from {request.META.get('REMOTE_ADDR')}"
        )

        vessel_types = Vehicle.objects.values_list("vessel_type", flat=True).distinct()
        vessel_types_list = list(vessel_types)

        if not vessel_types_list:
            logger.warning("No available vessel_types found in the database.")
            return self.success_response(
                {"vessel_types": [], "message": "No available vessel types found."}
            )

        logger.info(f"Returning {len(vessel_types_list)} distinct vessel_types")

        return self.success_response({"vessel_types": vessel_types_list})


class RouteRequestView(LoggingMixin, ResponseMixin, GenericAPIView):
    serializer_class = RouteSerializer

    @extend_schema(
        operation_id="api_route_create_request",
        request=inline_serializer(
            name="RouteCreationRequest",
            # This should be updated along with the json validation below
            fields={
                "start_lat": serializers.FloatField(
                    help_text="Starting latitude of the route."
                ),
                "start_lon": serializers.FloatField(
                    help_text="Starting longitude of the route."
                ),
                "end_lat": serializers.FloatField(
                    help_text="Ending latitude of the route."
                ),
                "end_lon": serializers.FloatField(
                    help_text="Ending longitude of the route."
                ),
                "start_name": serializers.CharField(
                    required=False,
                    allow_null=True,
                    help_text="Name of the start point.",
                ),
                "end_name": serializers.CharField(
                    required=False, allow_null=True, help_text="Name of the end point."
                ),
                "mesh_id": serializers.UUIDField(
                    required=False,
                    allow_null=True,
                    help_text="Optional: Custom mesh ID to use for route calculation.",
                ),
                "force_new_route": serializers.BooleanField(
                    required=False,
                    default=False,
                    help_text="If true, forces recalculation even if an existing route is found.",
                ),
                "vehicle_type": serializers.CharField(
                    help_text="The type of vehicle to use for route calculation."
                ),
            },
        ),
        responses={
            202: routeAcceptedResponseSchema,
            400: badRequestResponseSchema,
            404: notFoundResponseSchema,
        },
    )
    def post(self, request):
        """Entry point for route requests"""

        logger.info(
            f"{request.method} {request.path} from {request.META.get('REMOTE_ADDR')}: {request.data}"
        )

        data = request.data

        # Extract and validate request parameters
        try:
            start_lat = float(data["start_lat"])
            start_lon = float(data["start_lon"])
            end_lat = float(data["end_lat"])
            end_lon = float(data["end_lon"])
        except (ValueError, TypeError, KeyError) as e:
            msg = f"Invalid coordinate values provided: {e}"
            logger.error(msg)
            return self.bad_request_response(msg)

        start_name = data.get("start_name", None)
        end_name = data.get("end_name", None)
        custom_mesh_id = data.get("mesh_id", None)
        force_new_route = data.get("force_new_route", False)
        vehicle_type = data.get("vehicle_type")

        # Validate required vehicle_type parameter
        if not vehicle_type:
            return self.bad_request_response("Missing required field: vehicle_type")

        # Validate vehicle exists before fetching meshes
        try:
            vehicle = Vehicle.objects.get(vessel_type=vehicle_type)
            logger.debug(f"Found vehicle type '{vehicle_type}' in database")
        except Vehicle.DoesNotExist:
            msg = f"Vehicle type '{vehicle_type}' not found in database."
            return self.not_found_response(msg)

        # Get meshes (either custom or auto-selected)
        if custom_mesh_id:
            try:
                logger.info(f"Got custom mesh id {custom_mesh_id} in request.")
                try:
                    mesh = VehicleMesh.objects.get(id=custom_mesh_id)
                except VehicleMesh.DoesNotExist:
                    mesh = EnvironmentMesh.objects.get(id=custom_mesh_id)
                meshes = [mesh]
            except (VehicleMesh.DoesNotExist, EnvironmentMesh.DoesNotExist):
                msg = f"Mesh id {custom_mesh_id} requested. Does not exist."
                logger.info(msg)
                return self.not_found_response(msg)
        else:
            meshes = select_mesh(start_lat, start_lon, end_lat, end_lon, vehicle_type)
            if meshes is None:
                return self.not_found_response("No mesh available.")

            logger.debug(f"Using meshes: {[mesh.id for mesh in meshes]}")

        # Convert EnvironmentMesh to VehicleMesh if needed
        processed_meshes = []
        for mesh in meshes:
            if isinstance(mesh, EnvironmentMesh):
                logger.info(
                    f"Using EnvironmentMesh {mesh.id} to create VehicleMesh for vehicle type '{vehicle_type}'"
                )
                vehicle_mesh = add_vehicle_to_environment_mesh(mesh, vehicle)
                processed_meshes.append(vehicle_mesh)
            else:
                # Already a VehicleMesh, so just append it
                processed_meshes.append(mesh)

        # Check for existing routes
        vehicle_meshes = [
            mesh for mesh in processed_meshes if isinstance(mesh, VehicleMesh)
        ]
        existing_route = None
        if vehicle_meshes:
            existing_route = route_exists(
                vehicle_meshes, start_lat, start_lon, end_lat, end_lon
            )

        if existing_route is not None:
            if not force_new_route:
                logger.info(f"Existing route found: {existing_route}")

                # Check if there's an existing job for this route
                existing_job = existing_route.job_set.latest("datetime")

                response_data = {
                    "id": str(existing_job.id),
                    "status-url": reverse(
                        "job_detail", args=[existing_job.id], request=request
                    ),
                    "polarrouteserver-version": polarrouteserver_version,
                    "info": {
                        "message": "Pre-existing route found. Job already exists. To force new calculation, include 'force_new_route': true in POST request."
                    },
                }

                return self.accepted_response(response_data)
            else:
                logger.info(
                    f"Found existing route(s) but got force_new_route={force_new_route}, beginning recalculation."
                )

        # Create and start new route calculation
        logger.debug(
            f"Using mesh {processed_meshes[0].id} as primary mesh with {[mesh.id for mesh in processed_meshes[1:]]} as backup."
        )

        # Create route in database
        route = Route.objects.create(
            start_lat=start_lat,
            start_lon=start_lon,
            end_lat=end_lat,
            end_lon=end_lon,
            mesh=processed_meshes[0],
            vehicle=vehicle,
            start_name=start_name,
            end_name=end_name,
        )

        # Start the task calculation
        task = create_and_calculate_route.delay(
            route.id,
            vehicle_type,
            backup_mesh_ids=[mesh.id for mesh in processed_meshes[1:]],
        )

        # Create database record representing the calculation job
        job = Job.objects.create(id=task.id, route=route)

        # Prepare response data
        data = {
            "id": job.id,
            "status-url": reverse("job_detail", args=[job.id], request=request),
            "polarrouteserver-version": polarrouteserver_version,
        }

        return self.accepted_response(data)


class RouteDetailView(LoggingMixin, ResponseMixin, GenericAPIView):
    serializer_class = RouteSerializer

    @extend_schema(
        operation_id="api_route_retrieve_by_id",
        description="Retrieve route details by ID. Returns the route data.",
        responses={
            200: routeSchema,
            404: notFoundResponseSchema,
        },
    )
    def get(self, request, id):
        """Return route data by route ID."""

        logger.info(
            f"{request.method} {request.path} from {request.META.get('REMOTE_ADDR')}"
        )

        try:
            route = Route.objects.get(id=id)
        except Route.DoesNotExist:
            return self.not_found_response(f"Route with id {id} not found.")

        data = RouteSerializer(route).data

        return self.success_response(data)


class RecentRoutesView(LoggingMixin, ResponseMixin, GenericAPIView):
    serializer_class = None  # No serializer needed - using manual response building

    def _get_celery_task_status(self, job_id, calculated_timestamp, route_info):
        """
        Get Celery task status. Uses database state to avoid Celery broker calls.
        """
        if calculated_timestamp:
            return "SUCCESS"

        if route_info and "error" in str(route_info).lower():
            return "FAILURE"

        # Handle missing job scenarios
        if not job_id:
            return "PENDING"

        # Job exists but no calculation yet - also PENDING
        return "PENDING"

    @extend_schema(
        operation_id="api_recent_routes_list",
        responses={
            200: recentRoutesResponseSchema,
        },
    )
    def get(self, request):
        """Get recent routes"""

        logger.info(
            f"{request.method} {request.path} from {request.META.get('REMOTE_ADDR')}"
        )

        # Only get today's routes
        routes_recent = (
            Route.objects.filter(requested__date=datetime.now().date())
            .select_related("job")
            .values(
                "id",
                "start_lat",
                "start_lon",
                "end_lat",
                "end_lon",
                "start_name",
                "end_name",
                "polar_route_version",
                "requested",
                "calculated",
                "info",
                "mesh_id",
                "mesh__name",
                "job__id",
            )
            .order_by("-requested")
        )

        logger.debug(f"Found {len(routes_recent)} routes calculated today.")

        if not routes_recent:
            return self.success_response(
                {
                    "routes": [],
                    "polarrouteserver-version": polarrouteserver_version,
                    "message": "No recent routes found for today.",
                }
            )

        routes_data = []
        for route in routes_recent:
            status = self._get_celery_task_status(
                route["job__id"], route["calculated"], route["info"]
            )

            # Build lightweight route data
            route_data = {
                "id": route["id"],
                "start_lat": route["start_lat"],
                "start_lon": route["start_lon"],
                "end_lat": route["end_lat"],
                "end_lon": route["end_lon"],
                "start_name": route["start_name"],
                "end_name": route["end_name"],
                "polar_route_version": route["polar_route_version"],
                "requested": route["requested"].isoformat()
                if route["requested"]
                else None,
                "calculated": route["calculated"].isoformat()
                if route["calculated"]
                else None,
                "status": status,
                "route_url": reverse(
                    "route_detail", args=[route["id"]], request=request
                ),
            }

            if route["job__id"]:
                route_data["job_id"] = route["job__id"]
                route_data["job_status_url"] = reverse(
                    "job_detail", args=[route["job__id"]], request=request
                )

            # Add minimal mesh info without loading the heavy JSON
            if route["mesh_id"]:
                route_data["mesh"] = {
                    "id": route["mesh_id"],
                    "name": route["mesh__name"],
                }

            routes_data.append(route_data)

        response_data = {
            "routes": routes_data,
            "polarrouteserver-version": polarrouteserver_version,
        }

        return self.success_response(response_data)


class MeshView(LoggingMixin, ResponseMixin, APIView):
    serializer_class = None

    @extend_schema(
        operation_id="api_mesh_get",
        responses={
            200: meshDetailResponseSchema,
            404: notFoundResponseSchema,
        },
    )
    def get(self, request, id):
        "GET Meshes by id"

        logger.info(
            f"{request.method} {request.path} from {request.META.get('REMOTE_ADDR')}"
        )

        data = {"polarrouteserver-version": polarrouteserver_version}

        try:
            # Try VehicleMesh first, then EnvironmentMesh
            try:
                mesh = VehicleMesh.objects.get(id=id)
            except VehicleMesh.DoesNotExist:
                mesh = EnvironmentMesh.objects.get(id=id)

            data.update(
                dict(
                    id=mesh.id,
                    json=mesh.json,
                    geojson=EnvMeshLoader.load_from_json(mesh.json).to_geojson(),
                )
            )

            return self.success_response(data)

<<<<<<< HEAD
        except (VehicleMesh.DoesNotExist, EnvironmentMesh.DoesNotExist):
            return self.no_content_response(data)
=======
        except Mesh.DoesNotExist:
            return self.not_found_response(f"Mesh with id {id} not found.")
>>>>>>> df1e112f


class EvaluateRouteView(LoggingMixin, ResponseMixin, APIView):
    serializer_class = None

    @extend_schema(
        operation_id="api_route_evaluation",
        request=inline_serializer(
            name="RouteEvaluationRequest",
            fields={
                "route": serializers.JSONField(help_text="The route JSON to evaluate."),
                "vehicle_type": serializers.CharField(
                    help_text="Vehicle type for route evaluation (required)."
                ),
                "custom_mesh_id": serializers.UUIDField(
                    required=False,
                    allow_null=True,
                    help_text="Optional: Custom mesh ID to use for evaluation.",
                ),
            },
        ),
        responses={
            200: routeEvaluationResponseSchema,
            404: notFoundResponseSchema,
        },
    )
    def post(self, request):
        "POST Endpoint to evaluate traveltime and fuel usage on a given route."
        data = request.data
        route_json = data.get("route", None)
        vehicle_type = data.get("vehicle_type", None)
        custom_mesh_id = data.get("custom_mesh_id", None)

        # Validate required parameters
        if not route_json:
            return self.bad_request_response("Missing required field: route")

        if not vehicle_type:
            return self.bad_request_response("Missing required field: vehicle_type")

        # Get meshes (either custom or auto-selected)
        if custom_mesh_id:
            try:
                mesh = VehicleMesh.objects.get(id=custom_mesh_id)
                meshes = [mesh]
            except VehicleMesh.DoesNotExist:
                return self.not_found_response("No mesh available.")
        else:
            meshes = select_mesh_for_route_evaluation(route_json, vehicle_type)
            if meshes is None or len(meshes) == 0:
                return self.bad_request_response(
                    f"No suitable VehicleMesh found for route evaluation with vehicle type '{vehicle_type}'."
                )

            if meshes is None:
                return self.not_found_response("No mesh available.")

        response_data = {"polarrouteserver-version": polarrouteserver_version}

        result_dict = evaluate_route(route_json, meshes[0])

        response_data.update(result_dict)

        return self.success_response(response_data)


class JobView(LoggingMixin, ResponseMixin, GenericAPIView):
    """
    View for handling job status requests
    """

    serializer_class = JobStatusSerializer

    @extend_schema(
        operation_id="api_job_retrieve_status",
        responses={
            200: jobStatusResponseSchema,
            404: notFoundResponseSchema,
        },
    )
    def get(self, request, id):
        """Return status of job and route URL if complete."""

        logger.info(
            f"{request.method} {request.path} from {request.META.get('REMOTE_ADDR')}"
        )

        try:
            job = Job.objects.get(id=id)
        except Job.DoesNotExist:
            return self.not_found_response(f"Job with id {id} not found.")

        serializer = JobStatusSerializer(job, context={"request": request})

        return self.success_response(serializer.data)

    @extend_schema(
        operation_id="api_job_cancel",
        responses={
            202: acceptedResponseSchema,
            404: notFoundResponseSchema,
        },
    )
    def delete(self, request, id):
        """Cancel job"""

        logger.info(
            f"{request.method} {request.path} from {request.META.get('REMOTE_ADDR')}"
        )

        try:
            job = Job.objects.get(id=id)
        except Job.DoesNotExist:
            return self.not_found_response(f"Job with id {id} not found.")

        # Store route ID for response before deletion
        route_id = job.route.id

        # Cancel the Celery task
        result = AsyncResult(id=str(id), app=app)
        result.revoke()

        # Delete the corresponding route (this will also delete the job due to CASCADE)
        job.route.delete()

        return self.accepted_response(
            {
                "message": f"Job {id} cancellation requested and route {route_id} deleted.",
                "job_id": str(job.id),
                "route_id": route_id,
            }
        )


@extend_schema_view(
    list=extend_schema(
        responses={200: LocationSerializer(many=True)},
        description="List all available locations",
    ),
    retrieve=extend_schema(
        responses={
            200: LocationSerializer,
            404: notFoundResponseSchema,
        },
        description="Retrieve a specific location by ID",
    ),
)
class LocationViewSet(LoggingMixin, ResponseMixin, viewsets.ReadOnlyModelViewSet):
    queryset = Location.objects.all().order_by("name")
    serializer_class = LocationSerializer

    # At present this is just a GET endpoint.
    # In future this endpoint and the Location model could support a lot of functionality,
    # e.g. user ownership of locations, search of locations by name,
    # return only locations which are covered by current meshes etc.<|MERGE_RESOLUTION|>--- conflicted
+++ resolved
@@ -654,13 +654,8 @@
 
             return self.success_response(data)
 
-<<<<<<< HEAD
         except (VehicleMesh.DoesNotExist, EnvironmentMesh.DoesNotExist):
-            return self.no_content_response(data)
-=======
-        except Mesh.DoesNotExist:
             return self.not_found_response(f"Mesh with id {id} not found.")
->>>>>>> df1e112f
 
 
 class EvaluateRouteView(LoggingMixin, ResponseMixin, APIView):
