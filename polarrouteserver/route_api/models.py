import logging

from django.db import models
from django.utils import timezone

logger = logging.getLogger(__name__)


class Mesh(models.Model):
    id = models.BigAutoField(primary_key=True)
    meshiphi_version = models.CharField(max_length=60, null=True)
    md5 = models.CharField(max_length=64)
    valid_date_start = models.DateField()
    valid_date_end = models.DateField()
    created = models.DateTimeField()
    lat_min = models.FloatField()
    lat_max = models.FloatField()
    lon_min = models.FloatField()
    lon_max = models.FloatField()
    json = models.JSONField(null=True)
    name = models.CharField(max_length=150, null=True)

    @property
    def size(self) -> float:
        """Computes a metric for the size of a mesh."""

        return abs(self.lat_max - self.lat_min) * abs(self.lon_max - self.lon_min)

    class Meta:
        verbose_name_plural = "Meshes"


class Vehicle(models.Model):
    # Required properties
    vessel_type = models.CharField(
        max_length=150, default=None, unique=True, primary_key=True
    )
    max_speed = models.FloatField()
    unit = models.CharField(max_length=150)
    # Other properties defined in the schema
    max_ice_conc = models.FloatField(null=True)
    min_depth = models.FloatField(null=True)
    max_wave = models.FloatField(null=True)
    excluded_zones = models.JSONField(null=True)
    neighbour_splitting = models.BooleanField(null=True)
    # Additional properties - SDA
    beam = models.FloatField(null=True)
    hull_type = models.CharField(null=True, max_length=150)
    force_limit = models.FloatField(null=True)
    # Django-related fields
    created = models.DateTimeField(null=True)
    # Placeholder `created_by` may have future db relationship with users
    # e.g. models.ForeignKey(User, on_delete=models.SET_NULL, null=True)
    created_by = models.CharField(max_length=150, null=True)


class Route(models.Model):
    requested = models.DateTimeField(default=timezone.now)
    calculated = models.DateTimeField(null=True)
    info = models.JSONField(null=True)
    mesh = models.ForeignKey(Mesh, on_delete=models.SET_NULL, null=True)
    start_lat = models.FloatField()
    start_lon = models.FloatField()
    end_lat = models.FloatField()
    end_lon = models.FloatField()
    start_name = models.CharField(max_length=100, null=True, blank=True, default=None)
    end_name = models.CharField(max_length=100, null=True, blank=True, default=None)
    json = models.JSONField(null=True)
    json_unsmoothed = models.JSONField(null=True)
    polar_route_version = models.CharField(max_length=60, null=True)


class Job(models.Model):
    "Route or mesh calculation jobs"

    id = models.UUIDField(
        primary_key=True
    )  # use uuids for primary keys to align with celery

    datetime = models.DateTimeField(default=timezone.now)
<<<<<<< HEAD
    route = models.ForeignKey(Route, on_delete=models.SET_NULL, null=True)
=======
    route = models.ForeignKey(Route, on_delete=models.CASCADE)

    @property
    def status(self):
        result = AsyncResult(self.id, app=app)
        return result.state


class Location(models.Model):
    "Preset locations"

    lat = models.FloatField()
    lon = models.FloatField()
    name = models.CharField(max_length=100)

    @property
    def latitude(self):
        return self.lat

    @property
    def longitude(self):
        return self.lon
>>>>>>> 6e9f84af
<|MERGE_RESOLUTION|>--- conflicted
+++ resolved
@@ -1,7 +1,10 @@
 import logging
 
+from celery.result import AsyncResult
 from django.db import models
 from django.utils import timezone
+
+from polarrouteserver.celery import app
 
 logger = logging.getLogger(__name__)
 
@@ -78,9 +81,6 @@
     )  # use uuids for primary keys to align with celery
 
     datetime = models.DateTimeField(default=timezone.now)
-<<<<<<< HEAD
-    route = models.ForeignKey(Route, on_delete=models.SET_NULL, null=True)
-=======
     route = models.ForeignKey(Route, on_delete=models.CASCADE)
 
     @property
@@ -102,5 +102,4 @@
 
     @property
     def longitude(self):
-        return self.lon
->>>>>>> 6e9f84af
+        return self.lon