--- conflicted
+++ resolved
@@ -320,7 +320,6 @@
 
         # Add error if no routes available
         if len(available_routes) == 0:
-<<<<<<< HEAD
             # No routes available - return error
             mesh_info = self._build_mesh_info(instance)
             vehicle_info = self._build_vehicle_info(instance)
@@ -351,9 +350,6 @@
         # Add version to all responses
         if isinstance(result, dict):
             result["polarrouteserver-version"] = polarrouteserver_version
-=======
-            result["error"] = "No routes available for any optimisation type."
->>>>>>> 69a4962a
 
         return result
 
