from rest_framework import serializers

<<<<<<< HEAD
from .models import Mesh, Vehicle, Route, Location
=======
from .models import Mesh, Vehicle, Route, Job


class JobSerializer(serializers.ModelSerializer):
    status = serializers.CharField(read_only=True)

    class Meta:
        model = Job
        fields = [
            "id",
            "datetime",
            "route",
            "status",
        ]
>>>>>>> 87d45cd2


class VehicleSerializer(serializers.ModelSerializer):
    class Meta:
        model = Vehicle
        fields = [
            "vessel_type",
            "max_speed",
            "unit",
            "max_ice_conc",
            "min_depth",
            "max_wave",
            "excluded_zones",
            "neighbour_splitting",
            "beam",
            "hull_type",
            "force_limit",
        ]


class VesselTypeSerializer(serializers.Serializer):
    class Meta:
        vessel_type = serializers.CharField()


class RouteSerializer(serializers.ModelSerializer):
    class Meta:
        model = Route
        fields = [
            "start_lat",
            "start_lon",
            "end_lat",
            "end_lon",
            "start_name",
            "end_name",
            "json",
            "json_unsmoothed",
            "polar_route_version",
            "info",
            "mesh",
        ]

    def to_representation(self, instance):
        """Returns unsmoothed routes if available when smoothed routes have failed."""
        data = super().to_representation(instance)

        smoothed = {}
        unsmoothed = {}
        data["json"] = []
        for key in ("traveltime", "fuel"):
            smoothed[key] = (
                [
                    x
                    for x in data["json"]
                    if x[0]["features"][0]["properties"]["objective_function"] == key
                ]
                if data["json"] is not None
                else []
            )
            unsmoothed[key] = (
                [
                    x
                    for x in data["json_unsmoothed"]
                    if x[0]["features"][0]["properties"]["objective_function"] == key
                ]
                if data["json_unsmoothed"] is not None
                else []
            )

            # if there is no smoothed route available, use unsmoothed in its place
            if len(smoothed[key]) == 0 and len(unsmoothed[key]) == 1:
                data["json"].extend(unsmoothed[key])
                data["info"] = {
                    "error": f"Smoothing failed for {key}-optimisation, returning unsmoothed route."
                }
            elif len(smoothed[key]) == 0 and len(unsmoothed[key]) == 0:
                data["info"] = {"error": f"No routes available for {key}-optimisation."}
            else:
                data["json"].extend(unsmoothed[key])

        return data


class ModelSerializer(serializers.ModelSerializer):
    class Meta:
        model = Mesh
        fields = [
            "id",
        ]

    def to_representation(self, instance):
        return super().to_representation(instance)


class LocationSerializer(serializers.ModelSerializer):
    class Meta:
        model = Location
        fields = [
            "id",
            "lat",
            "lon",
            "name",
        ]<|MERGE_RESOLUTION|>--- conflicted
+++ resolved
@@ -1,9 +1,6 @@
 from rest_framework import serializers
 
-<<<<<<< HEAD
-from .models import Mesh, Vehicle, Route, Location
-=======
-from .models import Mesh, Vehicle, Route, Job
+from .models import Mesh, Vehicle, Route, Job, Location
 
 
 class JobSerializer(serializers.ModelSerializer):
@@ -17,7 +14,6 @@
             "route",
             "status",
         ]
->>>>>>> 87d45cd2
 
 
 class VehicleSerializer(serializers.ModelSerializer):
