--- conflicted
+++ resolved
@@ -1,9 +1,5 @@
 from rest_framework import serializers
-
-<<<<<<< HEAD
-from .models import EnvironmentMesh, VehicleMesh, Vehicle, Route
-=======
-from .models import Mesh, Vehicle, Route, Job
+from .models import EnvironmentMesh, VehicleMesh, Vehicle, Route, Job
 
 
 class JobSerializer(serializers.ModelSerializer):
@@ -17,7 +13,6 @@
             "route",
             "status",
         ]
->>>>>>> ba064ac0
 
 
 class VehicleSerializer(serializers.ModelSerializer):
