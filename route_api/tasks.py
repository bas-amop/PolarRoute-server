from datetime import datetime
import gzip
import json
from pathlib import Path
import os

from celery import states
from celery.exceptions import Ignore
from celery.utils.log import get_task_logger
from django.conf import settings
from django.utils import timezone
import numpy as np
import pandas as pd
import polar_route
from polar_route.route_planner import RoutePlanner
from polar_route.utils import extract_geojson_routes
import yaml

from polarrouteserver.celery import app
from .models import Mesh, Route


logger = get_task_logger(__name__)


@app.task(bind=True)
def optimise_route(
    self,
    route_id: int,
) -> dict:
    """
    Use PolarRoute to calculate optimal route from Route database object and mesh.
    Saves Route in database and returns route geojson as dictionary.

    Params:
        route_id(int): id of record in Route database table

    Returns:
        dict: route geojson as dictionary
    """
    route = Route.objects.get(id=route_id)
    mesh = route.mesh

    if mesh.created.date() < datetime.now().date():
        route.info = {
            "info": f"Latest available mesh from f{datetime.strftime(mesh.created, '%Y/%m/%d %H:%M%S')}"
        }

    # convert waypoints into pandas dataframe for PolarRoute
    waypoints = pd.DataFrame(
        {
            "Name": ["Start", "End"],
            "Lat": [route.start_lat, route.end_lat],
            "Long": [route.start_lon, route.end_lon],
            "Source": ["X", np.nan],
            "Destination": [np.nan, "X"],
        }
    )

    try:
<<<<<<< HEAD
        unsmoothed_routes = []
        route_planners = []
        for config in (settings.TRAVELTIME_CONFIG, settings.FUEL_CONFIG):
            # Calculate traveltime optimised route
            rp = RoutePlanner(vessel_mesh, config, waypoints)

            # Calculate optimal dijkstra path between waypoints
            rp.compute_routes()

            route_planners.append(rp)

            # save the initial unsmoothed route
            logger.info(
                f"Saving unsmoothed Dijkstra paths for {config['objective_function']}-optimised route."
            )
            unsmoothed_routes.append(extract_geojson_routes(rp.to_json()))
            route.json_unsmoothed = unsmoothed_routes
            route.calculated = timezone.now()
            route.polar_route_version = polar_route.__version__
            route.save()

        smoothed_routes = []
        for i, rp in enumerate(route_planners):
            # Smooth the dijkstra routes
            rp.compute_smoothed_routes()
            # Save the smoothed route(s)
            logger.info(f"Route smoothing {i+1}/{len(route_planners)} complete.")
            smoothed_routes.append(extract_geojson_routes(rp.to_json()))
=======
        # Calculate route
        rp = RoutePlanner(mesh.json, settings.TRAVELTIME_CONFIG, waypoints)

        # Calculate optimal dijkstra path between waypoints
        rp.compute_routes()

        # save the initial unsmoothed route
        logger.info("Saving unsmoothed Dijkstra paths.")
        route.json_unsmoothed = extract_geojson_routes(rp.to_json())
        route.calculated = timezone.now()
        route.polar_route_version = polar_route.__version__
        route.save()

        # Smooth the dijkstra routes
        rp.compute_smoothed_routes()

        # Save the smoothed route(s)
        logger.info("Route smoothing complete.")
        extracted_routes = extract_geojson_routes(rp.to_json())
>>>>>>> 8846e6c8

        # Update the database
        route.json = smoothed_routes
        route.calculated = timezone.now()
        route.polar_route_version = polar_route.__version__
        route.save()
        return smoothed_routes

    except Exception as e:
        logger.error(e)
        self.update_state(state=states.FAILURE)
<<<<<<< HEAD
        route.info = {"error": f"{e}"}
=======
        route.info = f"{e}"
>>>>>>> 8846e6c8
        route.save()
        raise Ignore()


@app.task(bind=True)
def import_new_meshes(self):
    """Look for new meshes and insert them into the database."""

    # find the latest metadata file
    files = os.listdir(settings.MESH_DIR)
    file_list = [
        os.path.join(settings.MESH_DIR, file)
        for file in files
        if file.startswith("upload_metadata_") and file.endswith(".yaml.gz")
    ]
    if len(file_list) == 0:
        msg = "Upload metadata file not found."
        logger.error(msg)
        raise FileNotFoundError(msg)
    latest_metadata_file = max(file_list, key=os.path.getctime)

    # load in the metadata
    with gzip.open(latest_metadata_file, "rb") as f:
        metadata = yaml.load(f.read(), Loader=yaml.Loader)

    meshes_added = []
    for record in metadata["records"]:
        # we only want the vessel json files
        if not record["filepath"].endswith(".vessel.json"):
            continue

        # extract the filename from the filepath
        mesh_filename = record["filepath"].split("/")[-1]

        # load in the mesh json
        with gzip.open(Path(settings.MESH_DIR, mesh_filename + ".gz"), "rb") as f:
            mesh_json = json.load(f)

        # create an entry in the database
        mesh, created = Mesh.objects.get_or_create(
            md5=record["md5"],
            defaults={
                "name": mesh_filename,
                "created": datetime.strptime(record["created"], "%Y%m%dT%H%M%S"),
                "json": mesh_json,
                "meshiphi_version": record["meshiphi"],
                "lat_min": record["latlong"]["latmin"],
                "lat_max": record["latlong"]["latmax"],
                "lon_min": record["latlong"]["lonmin"],
                "lon_max": record["latlong"]["lonmax"],
            },
        )
        if created:
            logger.info(
                f"Adding new mesh to database: {mesh.id} {mesh.name} {mesh.created}"
            )
            meshes_added.append(
                {"id": mesh.id, "md5": record["md5"], "name": mesh.name}
            )

    return meshes_added<|MERGE_RESOLUTION|>--- conflicted
+++ resolved
@@ -58,11 +58,9 @@
     )
 
     try:
-<<<<<<< HEAD
         unsmoothed_routes = []
         route_planners = []
         for config in (settings.TRAVELTIME_CONFIG, settings.FUEL_CONFIG):
-            # Calculate traveltime optimised route
             rp = RoutePlanner(vessel_mesh, config, waypoints)
 
             # Calculate optimal dijkstra path between waypoints
@@ -87,27 +85,6 @@
             # Save the smoothed route(s)
             logger.info(f"Route smoothing {i+1}/{len(route_planners)} complete.")
             smoothed_routes.append(extract_geojson_routes(rp.to_json()))
-=======
-        # Calculate route
-        rp = RoutePlanner(mesh.json, settings.TRAVELTIME_CONFIG, waypoints)
-
-        # Calculate optimal dijkstra path between waypoints
-        rp.compute_routes()
-
-        # save the initial unsmoothed route
-        logger.info("Saving unsmoothed Dijkstra paths.")
-        route.json_unsmoothed = extract_geojson_routes(rp.to_json())
-        route.calculated = timezone.now()
-        route.polar_route_version = polar_route.__version__
-        route.save()
-
-        # Smooth the dijkstra routes
-        rp.compute_smoothed_routes()
-
-        # Save the smoothed route(s)
-        logger.info("Route smoothing complete.")
-        extracted_routes = extract_geojson_routes(rp.to_json())
->>>>>>> 8846e6c8
 
         # Update the database
         route.json = smoothed_routes
@@ -119,11 +96,7 @@
     except Exception as e:
         logger.error(e)
         self.update_state(state=states.FAILURE)
-<<<<<<< HEAD
         route.info = {"error": f"{e}"}
-=======
-        route.info = f"{e}"
->>>>>>> 8846e6c8
         route.save()
         raise Ignore()
 
